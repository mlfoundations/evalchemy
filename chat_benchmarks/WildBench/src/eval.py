import argparse
import os
import json
import openai
import random
from pathlib import Path
from itertools import combinations
from string import Template
from tqdm import tqdm
from threading import get_ident
from concurrent.futures import ThreadPoolExecutor

# from eval_utils import (
# retry_handler,
# openai_chat_request,
# anthropic_chat_request,
# )
<<<<<<< HEAD
from src.unified_utils import (
=======
from .unified_utils import (
>>>>>>> fe21eda3
    retry_handler,
    openai_chat_request,
    anthropic_chat_request,
)
from datasets import load_dataset, get_dataset_config_names
import tiktoken
import re

HF_BENCH_PATH = "allenai/WildBench"
HF_BENCH_CONFIG = "v2"
HF_RESULTS_PATH = "allenai/WildBench-V2-Model-Outputs"


print(f"Loading the benchmark data from {HF_BENCH_PATH} and the results from {HF_RESULTS_PATH}")

encoding = None


def get_args():
    parser = argparse.ArgumentParser()
    parser.add_argument("--action", type=str, default="trial", required=True)
    parser.add_argument("--mode", type=str, default="pairwise", required=True)
    parser.add_argument("--eval_template", type=str, default="", required=True)
    parser.add_argument("--target_model_name", type=str, required=False)
    parser.add_argument("--data_name", type=str, default=None)
    parser.add_argument("--ref_model_name", type=str, required=False)
    parser.add_argument("--eval_output_file", type=str, required=True)
    parser.add_argument("--start_idx", type=int, default=0)
    parser.add_argument("--end_idx", type=int, default=-1)
    parser.add_argument("--save_interval", type=int, default=1)

    # Prompt configs
    parser.add_argument("--max_words_to_eval", type=int, default=1000)

    # OpenAI Configs
    parser.add_argument("--api_key", type=str, default=None)
    parser.add_argument("--model", type=str, default="gpt-4-1106-preview")
    parser.add_argument("--engine", type=str, default=None)
    parser.add_argument("--temperature", type=float, default=0)
    parser.add_argument("--max_tokens", type=int, default=1024)
    parser.add_argument("--overwrite", action="store_true")
    parser.add_argument("--batch_mode", action="store_true")

    parser.add_argument("--seed", type=int, default=42)

    parser.add_argument("--local_result_file", type=str, default=None)

    args = parser.parse_args()
    if args.api_key is not None:
        openai.api_key = args.api_key

    return args


def extract_values_from_json(json_string, keys=["score", "strengths", "weaknesses", "choice"], allow_no_quotes=False):
    extracted_values = {}
    for key in keys:
        if key not in json_string:
            continue
        # Create a regular expression pattern to find the value for the given key
        pattern = f'"{key}"\\s*:\\s*"([^"]*?)"'
        match = re.search(pattern, json_string)
        if match:
            extracted_values[key] = match.group(1)
        else:
            # Handle the case where the value might contain broken quotes
            pattern = f'"{key}"\\s*:\\s*"(.*?)"'
            match = re.search(pattern, json_string, re.DOTALL)
            if match:
                extracted_values[key] = match.group(1)
        if not match and allow_no_quotes:
            # to allow no quotes on the values
            pattern = f'"{key}"\\s*:\\s*([^,\\s]*)'
            match = re.search(pattern, json_string)
            if match:
                extracted_values[key] = match.group(1)
            else:
                # to allow no quotes on the keys
                pattern = f"{key}\\s*:\\s*([^,\\s]*)"
                match = re.search(pattern, json_string)
                if match:
                    extracted_values[key] = match.group(1)
    return extracted_values


def parse_result(result_str, mode="json", eval_mode="score"):
    assert eval_mode in ["score", "pairwise"]
    result_str = result_str.strip()
    try:
        # result_str = result_str.replace(".\n", ". ")
        # result_str = result_str.replace(".\n\n", ". ")
        # result_str = result_str.replace("\n", " ")
        try:
            parsed_result = json.loads(result_str)
        except:
            parsed_result = extract_values_from_json(result_str, keys=["score", "choice"])
    except Exception as e:
        print(result_str)
        print(e)
        # raise Exception(f"Failed to parse the result: {result_str}")
        parsed_result = {"N/A": "N/A"}
        # exit()
    return parsed_result


def compute_cost(gpt_model_name, prompt, result):
    global encoding
    if encoding is None:
        if gpt_model_name.startswith("gpt"):
            encoding = tiktoken.encoding_for_model(gpt_model_name)
        else:
            encoding = tiktoken.encoding_for_model("gpt-4-1106-preview")  # default to gpt-4-1106-preview
    if gpt_model_name.startswith("gpt-4-"):  # gpt-4-turbo series
        price_per_input_token = 0.01 / 1000
        price_per_output_token = 0.03 / 1000
    elif gpt_model_name.startswith("gpt-4o"):  # gpt-4-turbo series
        price_per_input_token = 0.005 / 1000
        price_per_output_token = 0.015 / 1000
    elif gpt_model_name in ["gpt-3.5-turbo-0125"]:
        price_per_input_token = 0.0005 / 1000
        price_per_output_token = 0.0015 / 1000
    elif gpt_model_name in ["gpt-4"]:
        price_per_input_token = 0.03 / 1000
        price_per_output_token = 0.06 / 1000
    elif gpt_model_name.startswith("claude-3-opus"):
        price_per_input_token = 0.015 / 1000
        price_per_output_token = 0.075 / 1000
    elif gpt_model_name.startswith("claude-3-sonnet"):
        price_per_input_token = 0.003 / 1000
        price_per_output_token = 0.015 / 1000
    elif gpt_model_name.startswith("claude-3-haiku"):
        price_per_input_token = 0.00025 / 1000
        price_per_output_token = 0.00125 / 1000
    else:
        # raise Exception(f"Unknown model: {gpt_model_name}")
        # print(f"Unknown model: {gpt_model_name}")
        pass
        price_per_input_token = 0.0
        price_per_output_token = 0.0

    price_item = {
        # compute openai token number
        "in_tokens": len(encoding.encode(prompt)),
        "out_tokens": len(encoding.encode(result)),
    }
    price_item["cost"] = (
        price_item["in_tokens"] * price_per_input_token + price_item["out_tokens"] * price_per_output_token
    )
    return price_item


def batch_eval_generate(results, args):
    json_lines = []
    for ind, item in tqdm(enumerate(results), total=len(results)):
        sid = item["session_id"]
        batch_item = {}

        if args.mode == "pairwise":
            model_A = item["assignment"]["A"]
            model_B = item["assignment"]["B"]
            batch_item["custom_id"] = f"{sid}||A:{model_A}||B:{model_B}"
        elif args.mode == "score":
            model_test = item["generator"]
            batch_item["custom_id"] = f"{sid}||{model_test}"

        batch_item["method"] = "POST"
        batch_item["url"] = "/v1/chat/completions"
        batch_item["body"] = {
            "model": args.model,
            "temperature": args.temperature,
            "max_tokens": args.max_tokens,
            "response_format": {"type": "json_object"},
        }
        batch_item["body"]["messages"] = [{"role": "user", "content": item["prompt"]}]
        json_lines.append(batch_item)
    return json_lines


def run_eval(results, args):
    # try to load the existing results from args.eval_output_file
    if os.path.exists(args.eval_output_file) and not args.overwrite:
        cnt = 0
        with open(args.eval_output_file, "r") as f:
            existing_results = json.load(f)
        for i in range(len(existing_results)):
            e = existing_results[i]
            t = results[i]
            if e["prompt"] != t["prompt"]:
                continue
            # if e["prompt"] == t["prompt"] and e["result"] != "N/A":
            #     results[i]["result"] = e["result"]
            #     cnt += 1
            if "result" in e:
                t["result"] = e["result"]
                if "parsed_result" in e:
                    t["parsed_result"] = e["parsed_result"]
                    cnt += 1
            if "error" in e:
                t["error"] = e["error"]

            if args.mode == "pairwise" and "winner" in e:
                t["winner"] = e["winner"]

        print(f"loading {cnt} results from {args.eval_output_file}")

    # TODO: add support for using other APIs as judge
    openai_args = {
        "prompt": "TODO",
        "temperature": args.temperature,
        "max_tokens": args.max_tokens,
        "json_mode": True,
        "stop": [],
    }
    if args.model:
        openai_args["model"] = args.model
    if args.engine:
        openai_args["engine"] = args.engine

    @retry_handler(retry_limit=10)
    def api(ind, item, **kwargs):
        model = kwargs["model"]
        if model.startswith("claude"):
            result = anthropic_chat_request(**kwargs)
        else:
            result = openai_chat_request(**kwargs)
        result = result[0]
        return result

    # results = results[args.start_idx:args.end_idx] # for debug
    # import pdb; pdb.set_trace()
    for ind, item in tqdm(enumerate(results), total=len(results), desc=f"Evaluating: {args.eval_output_file} "):
        computed = False
        if item["result"] != "N/A" and item.get("error", "N/A") == "N/A" and "parsed_result" in item:
            results[ind]["parsed_result"] = parse_result(
                results[ind]["result"], eval_mode=args.mode
            )  # redo the parsing
            results[ind]["parsed"] = True if results[ind]["parsed_result"] is not None else False
            computed = True
            continue

        openai_args["prompt"] = item["prompt"]
        # if True:
        try:
            if not computed:
                result = api(ind, item, **openai_args)
                results[ind]["result"] = result
            else:
                result = results[ind]["result"]

            results[ind]["parsed_result"] = parse_result(results[ind]["result"])
            results[ind]["parsed"] = True if results[ind]["parsed_result"] is not None else False
            # r = results[ind]["parsed_result"]
            # if args.mode == "pairwise":
            #     # if r["choice"] in ["A", "B"]:
            #     #     results[ind]["winner"] = item["assignment"][r["choice"]]
            #     # elif r["choice"] == "tie":
            #     #     results[ind]["winner"] = "tie"
            #     # else:
            #     #     results[ind]["winner"] = r["choice"]
            #     pass  # Note that we will do the parsing later.
            # elif args.mode == "checklist":
            #     results[ind]["score"] = float(r["score"])
            # elif args.mode == "score":
            #     pass
            # if not args.model.startswith('claude'):
            # results[ind]["price"] = compute_cost(args.model, item["prompt"], results[ind]["result"])
            # else:
            #     results[ind]["price"] = {"cost": 0, "in_tokens": 0, "out_tokens": 0}
            results[ind]["error"] = "N/A"
        except Exception as e:
            # print(e)
            results[ind]["error"] = str(e)
            results[ind]["result"] = result
            results[ind]["parsed_result"] = {"choice": "N/A"}
            # results[ind]["price"] = {"cost": 0, "in_tokens": 0, "out_tokens": 0}
            pass

        # print("Done!")
        if ind % args.save_interval == 0 or ind == len(results) - 1:
            with open(args.eval_output_file, "w") as f:
                json.dump(results, f, indent=2)
    with open(args.eval_output_file, "w") as f:
        json.dump(results, f, indent=2)
    return results


def shorten(text, K=-1):
    if K > 0 and len(text.split(" ")) > K:
        text = " ".join(text.split(" ")[:K]) + "... (truncated)"
    return text


def placeholder_generation(args, candidates, references, histories, last_queries, checklists):

    with open(args.eval_template) as f:
        eval_template = f.read()
        print(f"Loaded the eval_template from {args.eval_template}")

    results = []

    assert len(candidates) == len(references)

    L = len(candidates)
    if args.end_idx < 0 or args.end_idx > L:
        args.end_idx = L

    print(f"# examples in candidates: {len(candidates)}; We take {args.end_idx-args.start_idx} for evaluation.")
    candidates = candidates[args.start_idx : args.end_idx]
    references = references[args.start_idx : args.end_idx]
    histories = histories[args.start_idx : args.end_idx]
    last_queries = last_queries[args.start_idx : args.end_idx]
    checklists = checklists[args.start_idx : args.end_idx]

    results = []
    for item, ref_item, history, last_query, checklist in zip(
        candidates, references, histories, last_queries, checklists
    ):
        # print(item, ref_item, history, last_query, checklist)
        o = item["output"][0] if type(item["output"]) == list else item["output"]

        # random decide which is A and which is B
        d = {}
        d["session_id"] = item["session_id"]
        d["history"] = history
        d["last_query"] = last_query
        d["model_output"] = item["output"]
        # d["generator"] = args.target_model_name
        d["generator"] = item["generator"]
        if args.mode == "pairwise":
            r = ref_item["output"][0] if type(ref_item["output"]) == list else ref_item["output"]
            d["ref_output"] = r
            # d["ref_generator"] = args.ref_model_name
            d["ref_generator"] = ref_item["generator"]
        d["eval_config"] = {"mode": args.mode, "gpt": args.model, "max_words": args.max_words_to_eval}

        ## Prompt composition for pairwise evaluation
        if args.mode == "pairwise":
            if random.random() < 0.5:
                A = o
                B = r
                d["assignment"] = {"A": d["generator"], "B": d["ref_generator"]}
            else:
                A = r
                B = o
                d["assignment"] = {"A": d["ref_generator"], "B": d["generator"]}
            prompt = eval_template
            prompt = prompt.replace("{$history}", shorten(history, args.max_words_to_eval))
            prompt = prompt.replace("{$user_query}", shorten(last_query, args.max_words_to_eval))
            A_output_str = shorten(A, args.max_words_to_eval)
            B_output_str = shorten(B, args.max_words_to_eval)
            if A_output_str.strip() == "":
                A_output_str = "[This model response is empty.]"
            if B_output_str.strip() == "":
                B_output_str = "[This model response is empty.]"
            prompt = prompt.replace("{$candidate_A}", A_output_str)
            prompt = prompt.replace("{$candidate_B}", B_output_str)
            checklist_mardkdown = ""
            for checklist_item in checklist:
                checklist_mardkdown += f"- {checklist_item}\n"
            prompt = prompt.replace("{$checklist}", checklist_mardkdown)
            d["prompt"] = prompt
            if A.strip() == "" and B.strip() == "":
                d["result"] = json.dumps({"reason": "Both responses are empty.", "choice": "A=B"})
            elif A.strip() == "":
                d["result"] = json.dumps({"reason": "The response A is empty.", "choice": "B++"})
            elif B.strip() == "":
                d["result"] = json.dumps({"reason": "The response B is empty.", "choice": "A++"})
            else:
                d["result"] = "N/A"
            results.append(d)

        elif args.mode == "score":
            prompt = eval_template
            prompt = prompt.replace("{$history}", shorten(history, args.max_words_to_eval))
            prompt = prompt.replace("{$user_query}", shorten(last_query, args.max_words_to_eval))
            prompt = prompt.replace("{$model_output}", shorten(o, args.max_words_to_eval))
            checklist_mardkdown = ""
            for checklist_item in checklist:
                checklist_mardkdown += f"- {checklist_item}\n"
            prompt = prompt.replace("{$checklist}", checklist_mardkdown)
            d_copy = d.copy()
            d_copy["prompt"] = prompt
            if o.strip() == "":
                d_copy["result"] = json.dumps(
                    {"strengths": "N/A", "weaknesses": "The model output is empty.", "score": "1"}
                )
            else:
                d_copy["result"] = "N/A"
            results.append(d_copy)

    return results


def compose_eval_item(b, t, r, histories, last_queries, checklists):
    if r is not None:
        assert b["session_id"] == t["session_id"] == r["session_id"]
    else:
        assert b["session_id"] == t["session_id"]
    history = ""
    checklist = b["checklist"]
    if len(b["conversation_input"]) > 0:
        for x in b["conversation_input"][:-1]:
            if x["role"] == "user":
                history += "USER: " + x["content"] + "\n\n"
            elif x["role"] == "assistant":
                history += "ASSISTANT: " + x["content"] + "\n\n"
    last_query = b["conversation_input"][-1]["content"]
    histories.append(history)
    last_queries.append(last_query)
    checklists.append(checklist)


def main():
    args = get_args()
    random.seed(args.seed)
    print(args)
    # assert the api key is ready
    if args.model.startswith("claude"):
        assert (
            os.environ.get("ANTHROPIC_API_KEY") is not None
        ), "Please set the ANTHROPIC_API_KEY in the environment variables."
    elif args.model.startswith("gpt"):
        assert (
            os.environ.get("OPENAI_API_KEY") is not None
        ), "Please set the OPENAI_API_KEY in the environment variables."

    if args.action.startswith("trial"):
        results = placeholder_generation(args)
        print(f"We have {len(results)} examples to evaluate!")
        with open(args.eval_output_file, "w") as f:
            json.dump(results, f, indent=2)
    elif args.action.startswith("eval"):
        if args.mode not in ["pairwise", "score"]:
            raise Exception("Not implemented yet!")

        bench_data = load_dataset(HF_BENCH_PATH, HF_BENCH_CONFIG, split="test")

        if args.local_result_file is not None:
            with open(args.local_result_file, "r") as f:
                target_model_data = json.load(f)
                print(f"Loaded the local results from {args.local_result_file}")
        else:
            try:
                target_model_data = load_dataset(HF_RESULTS_PATH, args.target_model_name, split="train")
            except Exception as e:
                print(f"Failed to load the target model data from {HF_RESULTS_PATH}/{args.target_model_name}")
                if args.local_result_file is None:
                    args.local_result_file = f"result_dirs/wild_bench_v2/{args.target_model_name}.json"
                print(f"Try loading from the local file {args.local_result_file}")
                with open(args.local_result_file, "r") as f:
                    target_model_data = json.load(f)
                    print(f"Loaded the local results from {args.local_result_file}")
        if args.mode == "pairwise":
            ref_model_data = load_dataset(HF_RESULTS_PATH, args.ref_model_name, split="train")
        else:
            print("No reference model is needed for checklist evaluation.")
            ref_model_data = [None] * len(target_model_data)
        histories = []
        last_queries = []
        checklists = []
        for b, t, r in zip(bench_data, target_model_data, ref_model_data):
            compose_eval_item(b, t, r, histories, last_queries, checklists)
        print(f"len(target_model_data)={len(target_model_data)}")
        print(f"len(ref_model_data)={len(ref_model_data)}")
        candidates = list(target_model_data)
        references = list(ref_model_data)
        results = placeholder_generation(args, candidates, references, histories, last_queries, checklists)
        if args.batch_mode:
            print("Batch mode is enabled!")
            json_lines = batch_eval_generate(results, args)
            with open(args.eval_output_file, "w") as f:
                for line in json_lines:
                    f.write(json.dumps(line) + "\n")
        else:
            results = run_eval(results, args)

    else:
        print("Not implemented yet!")


if __name__ == "__main__":
    main()<|MERGE_RESOLUTION|>--- conflicted
+++ resolved
@@ -15,11 +15,8 @@
 # openai_chat_request,
 # anthropic_chat_request,
 # )
-<<<<<<< HEAD
-from src.unified_utils import (
-=======
+
 from .unified_utils import (
->>>>>>> fe21eda3
     retry_handler,
     openai_chat_request,
     anthropic_chat_request,
