--- conflicted
+++ resolved
@@ -7,11 +7,7 @@
 from enum import auto, IntEnum
 from typing import List, Any, Dict, Union, Tuple
 from transformers import AutoTokenizer
-<<<<<<< HEAD
-from src.global_configs import HF_TEMPLATED_MODELS
-=======
 from .global_configs import HF_TEMPLATED_MODELS
->>>>>>> fe21eda3
 
 
 def map_to_conv(model_name):
