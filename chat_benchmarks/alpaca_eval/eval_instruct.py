from typing import Dict, List, Any, Optional
import logging
import torch
import datasets
from tqdm import tqdm
import pandas as pd

from lm_eval.api.instance import Instance
from lm_eval.api.model import LM
from alpaca_eval.main import evaluate as alpaca_eval_evaluate
from alpaca_eval.constants import DEFAULT_ANNOTATOR_CONFIG
from eval.task import BaseBenchmark


class AlpacaBenchmark(BaseBenchmark):
    """
    Alpaca benchmark for evaluating language model responses on instruction following.
    """

    ANNOTATOR_CONFIG_MAP = {
        "gpt-4o-mini-2024-07-18": "weighted_alpaca_eval_gpt-4o-mini-2024-07-18",
<<<<<<< HEAD
=======
        "gpt-4-1106-preview": "weighted_alpaca_eval_gpt4_turbo",
        "gpt-4": "alpaca_eval_gpt4_0613",
>>>>>>> d259f550
        "auto": DEFAULT_ANNOTATOR_CONFIG,
    }

    def __init__(
        self,
        dataset_name: str = "tatsu-lab/alpaca_eval",
        subset: str = "alpaca_eval",
        split: str = "eval",
        max_tokens: int = 1024,
        temperature: float = 0.5,
        do_sample: bool = True,
        debug: bool = False,
        annotator_model: str = "gpt-4o-mini-2024-07-18",
        logger: Optional[logging.Logger] = None,
    ):
        """
        Initialize Alpaca benchmark.

        Args:
            dataset_name: HuggingFace dataset name
            subset: Dataset subset name
            split: Dataset split to use
            max_tokens: Maximum number of tokens for generation
            temperature: Sampling temperature
            do_sample: Whether to use sampling for generation
            debug: debug: If True, only evaluate first 2 examples
            logger: Optional logger instance
        """
        super().__init__(logger)
        self.dataset_name = dataset_name
        self.subset = subset
        self.split = split
        self.max_tokens = max_tokens
        self.temperature = temperature
        self.do_sample = do_sample
        self.debug = debug
        self.annotator_conf = self.ANNOTATOR_CONFIG_MAP[annotator_model]

    def load_dataset(self) -> datasets.Dataset:
        """Load the evaluation dataset."""
        try:
            dataset = datasets.load_dataset(self.dataset_name, self.subset, trust_remote_code=True)[self.split]

            if self.debug:
                dataset = dataset.select(range(2))
                self.logger.info(f"Debug mode: using 2 examples")

            self.logger.info(f"Loaded {len(dataset)} examples for evaluation")
            return dataset

        except Exception as e:
            self.logger.error(f"Error loading dataset: {str(e)}")
            raise

    def generate_responses(self, model: LM) -> Dict[str, Any]:
        """
        Generate completions for instructions using the provided model.

        Args:
            model: Language model instance

        Returns:
            Dictionary containing model outputs and identifier
        """
        try:
            eval_set = self.load_dataset()

            all_instances = []
            for idx, example in enumerate(eval_set):
                try:
                    instruction = example["instruction"]
                    formatted_instruction = model.apply_chat_template([{"role": "user", "content": instruction}])

                    all_instances.append(
                        Instance(
                            "generate_until",
                            example,
                            (
                                formatted_instruction,
                                {
                                    "max_gen_toks": self.max_tokens,
                                    "do_sample": self.do_sample,
                                    "temperature": self.temperature,
                                },
                            ),
                            idx,
                        )
                    )
                except Exception as e:
                    self.logger.error(f"Error preparing instance {idx}: {str(e)}")
                    continue

            with torch.no_grad():
                self.logger.info("Generating responses for Alpaca Eval...")
                outputs = self.compute(model, all_instances, gather_to_rank=0)

            if outputs is None:
                return None

            model_outputs = []
            for idx, (example, output) in enumerate(zip(eval_set, outputs)):
                try:
                    instance = {
                        "instruction": example["instruction"],
                        "dataset": example["dataset"],
                        "datasplit": self.split,
                        "generator": model.model_identifier,
                        "output": output,
                    }
                    model_outputs.append(instance)
                except Exception as e:
                    self.logger.error(f"Error processing output {idx}: {str(e)}")
                    continue

            self.logger.info(f"Generated {len(model_outputs)} responses")

            return {"model_outputs": model_outputs, "model_identifier": model.model_identifier}

        except Exception as e:
            self.logger.error(f"Error in generate_responses: {str(e)}")
            raise

    def evaluate_responses(self, results: Dict[str, Any]) -> Dict[str, float]:
        """
        Evaluate the generated responses using Alpaca evaluation metrics.

        Args:
            results: Dictionary containing model outputs and identifier

        Returns:
            Dictionary containing evaluation metrics
        """
        if results is None:
            return None

        model_outputs = results["model_outputs"]
        model_identifier = results["model_identifier"]

        if not model_outputs:
            raise ValueError("No model outputs to evaluate")

        self.logger.info("Running Alpaca evaluation...")
        leaderboard = alpaca_eval_evaluate(
            model_outputs=model_outputs,
            is_return_instead_of_print=True,
            is_overwrite_leaderboard=True,
            annotators_config=self.annotator_conf,
        )

        metrics = leaderboard[0].loc[model_identifier].to_dict()

        metrics.update(
            {
                "num_examples": len(model_outputs),
                "completion_rate": len(model_outputs) / len(results.get("total_examples", model_outputs)),
            }
        )

        self.logger.info("Evaluation complete")
        return metrics

    def run_benchmark(self, model: LM) -> Dict[str, float]:
        """
        Run the complete Alpaca benchmark evaluation pipeline.

        Args:
            model: Language model instance

        Returns:
            Dictionary containing evaluation metrics, or None for non-primary ranks
        """
        self.logger.info("Starting Alpaca benchmark evaluation")
        try:
            generation_results = self.generate_responses(model)

            # If not rank 0, return None early
            if generation_results is None:
                return None

            evaluation_results = self.evaluate_responses(generation_results)
            evaluation_results.update(
                {"benchmark_version": "alpaca_eval", "temperature": self.temperature, "max_tokens": self.max_tokens}
            )
            return evaluation_results

        except Exception as e:
            self.logger.error(f"Error running benchmark: {str(e)}")
            return {"error": str(e)}<|MERGE_RESOLUTION|>--- conflicted
+++ resolved
@@ -19,11 +19,8 @@
 
     ANNOTATOR_CONFIG_MAP = {
         "gpt-4o-mini-2024-07-18": "weighted_alpaca_eval_gpt-4o-mini-2024-07-18",
-<<<<<<< HEAD
-=======
         "gpt-4-1106-preview": "weighted_alpaca_eval_gpt4_turbo",
         "gpt-4": "alpaca_eval_gpt4_0613",
->>>>>>> d259f550
         "auto": DEFAULT_ANNOTATOR_CONFIG,
     }
 
