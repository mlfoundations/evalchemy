from dcft.dataset.annotators.gpt import GPTAnnotator
from dcft.dataset.annotators.sambanova import SambaNovaAnnotator

ANNOTATOR_MAP = {
    "gpt-4o": GPTAnnotator,
    "gpt-4o-2024-05-13": GPTAnnotator,
    "gpt-4o-2024-08-06": GPTAnnotator,
    "chatgpt-4o-latest": GPTAnnotator,
    "gpt-4o-mini": GPTAnnotator,
    "gpt-4o-mini-2024-07-18": GPTAnnotator,
    "gpt-4-turbo": GPTAnnotator,
    "gpt-4-turbo-2024-04-09": GPTAnnotator,
    "gpt-4-turbo-preview": GPTAnnotator,
    "gpt-4-0125-preview": GPTAnnotator,
    "gpt-4-1106-preview": GPTAnnotator,
    "gpt-4": GPTAnnotator,
    "gpt-4-0613": GPTAnnotator,
    "gpt-4-0314": GPTAnnotator,
    "llama3-405b": SambaNovaAnnotator,
}


class AnnotatorConfig:
    def __init__(self, args):
        self.annotator_name = args.annotator
        self.resume = args.resume

        if ANNOTATOR_MAP[args.annotator] is GPTAnnotator:
            self.max_requests_per_minute = args.max_requests_per_minute
            self.max_tokens_per_minute = args.max_tokens_per_minute
            self.batch = args.batch
<<<<<<< HEAD
            # max size allowed 50k and 100MB files
            # batches often hang for a long time just before completing
            self.max_batch_api_chunk_size = 100 
=======
            self.max_batch_api_chunk_size = 100
>>>>>>> 159169f7


def is_gpt_annotator(annotator_name):
    return ANNOTATOR_MAP[annotator_name] is GPTAnnotator


def get_annotator(annotator_name, annotator_config, **kwargs):
    return ANNOTATOR_MAP[annotator_name](annotator_name, annotator_config, **kwargs)<|MERGE_RESOLUTION|>--- conflicted
+++ resolved
@@ -29,14 +29,9 @@
             self.max_requests_per_minute = args.max_requests_per_minute
             self.max_tokens_per_minute = args.max_tokens_per_minute
             self.batch = args.batch
-<<<<<<< HEAD
             # max size allowed 50k and 100MB files
             # batches often hang for a long time just before completing
             self.max_batch_api_chunk_size = 100 
-=======
-            self.max_batch_api_chunk_size = 100
->>>>>>> 159169f7
-
 
 def is_gpt_annotator(annotator_name):
     return ANNOTATOR_MAP[annotator_name] is GPTAnnotator
