--- conflicted
+++ resolved
@@ -1,8 +1,4 @@
-<<<<<<< HEAD
 import asyncio
-=======
-import os
->>>>>>> 5c459635
 import json
 import logging
 import os
@@ -40,7 +36,6 @@
             "top_logprobs": generation_config.top_logprobs,
             "n": generation_config.n,
             "presence_penalty": generation_config.presence_penalty,
-<<<<<<< HEAD
         }
         if batch:
             return {
@@ -54,19 +49,6 @@
                 "request_idx": idx,
             }
         return request_body
-=======
-            "metadata": (
-                {
-                    "request_idx": idx,
-                }
-                if idx is not None
-                else {}
-            ),
-        }
-
-    def annotate(self, data, generation_config):
-        n = len(data.user_prompts)
->>>>>>> 5c459635
 
     def _create_and_write_jobs(self, n, data, generation_config, jobs_file, start_idx=0):
         """
@@ -88,25 +70,6 @@
                 data.user_prompts[start_idx + idx], generation_config, self.config.batch, start_idx + idx
             )
             jobs.append(job)
-<<<<<<< HEAD
-=======
-        jobpath = f"datasets/temp/{data.data_path.replace('/', '_')}"
-        os.makedirs(jobpath, exist_ok=True)
-        with open(f"{jobpath}/jobs.json", "w") as f:
-            for j in jobs:
-                f.write(json.dumps(j) + "\n")
-
-        # Run batch processing
-        cmd = f"python dcft/utils/api_request_parallel_processor.py \
-            --requests_filepath {jobpath}/jobs.json \
-            --save_filepath {jobpath}/output.jsonl \
-            --max_requests_per_minute {self.config.max_requests_per_minute} \
-            --max_tokens_per_minute {self.config.max_tokens_per_minute} \
-            --token_encoding_name {self.encoder_name} \
-            --max_attempts 5 \
-            --logging_level 20"
-        os.system(cmd)
->>>>>>> 5c459635
 
         with open(jobs_file, "w") as f:
             for job in jobs:
@@ -118,7 +81,6 @@
     def annotate(self, data, generation_config):
         n = len(data.user_prompts)
 
-        # Create jobs.json for parallel request processing
         job_path = f"datasets/temp/{data.data_path.replace('/', '_')}"
         os.makedirs(job_path, exist_ok=True)
 
@@ -198,17 +160,9 @@
         print(f"Parallel processing complete. Check {job_path}/output.log for details.")
         # Load file that was created
         outputs = {}
-<<<<<<< HEAD
         with open(f"{job_path}/output.jsonl", "r") as f:
             for line in f:
                 l = json.loads(line)
                 outputs[l[2]["request_idx"]] = l[1]["choices"][0]["message"]["content"]
         print(f"Number of outputs: {len(outputs)}")
-        data.annotations = [outputs.get(i, {}) for i in range(n)]
-=======
-        with open(f"{jobpath}/output.jsonl", "r") as f:
-            for line in f:
-                l = json.loads(line)
-                outputs[l[2]["request_idx"]] = l[1]["choices"][0]["message"]["content"]
-        data.annotations = [outputs[i] for i in range(n)]
->>>>>>> 5c459635
+        data.annotations = [outputs.get(i, {}) for i in range(n)]