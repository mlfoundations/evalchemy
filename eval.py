--- conflicted
+++ resolved
@@ -7,11 +7,8 @@
 from typing import Optional, List, Dict
 import random
 import concurrent.futures
-<<<<<<< HEAD
-
 from typing import Union
-=======
->>>>>>> a095f1fa
+
 
 import numpy as np
 import torch
@@ -38,13 +35,8 @@
 
 def evaluate(
     lm: LM,
-<<<<<<< HEAD
-    task_manager,
-    task_list,
-=======
     task_manager: InstructTaskManager,
     task_list: List[str],
->>>>>>> a095f1fa
     verbosity: str = "INFO",
 ) -> Dict[str, Dict]:
     """
