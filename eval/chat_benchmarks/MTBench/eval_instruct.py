from dataclasses import dataclass
from typing import Dict, List, Optional, Any
import os
import random
import json
import time
import logging
import numpy as np
import pandas as pd
import shortuuid
import torch.distributed as dist
from tqdm import tqdm
from concurrent.futures import ThreadPoolExecutor
from pathlib import Path

from lm_eval.api.instance import Instance
from lm_eval.api.model import LM
from eval.task import BaseBenchmark
from fastchat.llm_judge.common import (
    load_questions,
    load_model_answers,
    load_judge_prompts,
    check_data,
    play_a_match_pair,
    play_a_match_single,
    NEED_REF_CATS,
    temperature_config,
)
from fastchat.utils import str_to_torch_dtype
from fastchat.llm_judge.gen_judgment import (
    make_match,
    make_match_all_pairs,
    make_match_single,
    make_judge_single,
    make_judge_pairwise,
)


@dataclass
class MTBenchConfig:
    """Configuration for MTBench evaluation."""

    bench_name: str = "mt_bench"
    question_begin: Optional[int] = None
    question_end: Optional[int] = None
    max_new_token: int = 1024
    num_choices: int = 1
    num_gpus_per_model: int = 1
    num_gpus_total: int = 1
    max_gpu_memory: Optional[str] = None
    dtype: Optional[str] = None
    revision: str = "main"
    judge_file: str = "eval/chat_benchmarks/MTBench/fastchat/llm_judge/data/judge_prompts.jsonl"
    judge_model: str = "gpt-4o-mini-2024-07-18"
    baseline_model: str = "gpt-3.5-turbo"
    mode: str = "single"
    parallel: int = 4
    first_n: Optional[int] = None


class MTBenchBenchmark(BaseBenchmark):
    """
    MTBench benchmark for evaluating multi-turn chat capabilities.
    """

    REQUIRES_OPENAI_ANNOTATOR = False  # Can also be anthropic

    def __init__(
        self,
        base_path: str = "eval/chat_benchmarks/MTBench",
        config: Optional[MTBenchConfig] = None,
        debug: bool = False,
        annotator_model: str = "gpt-4o-mini-2024-07-18",
<<<<<<< HEAD
        max_tokens: int = 1024,
=======
        max_tokens: Optional[int] = 1024,
>>>>>>> cc756119
        logger: Optional[logging.Logger] = None,
        system_instruction: Optional[str] = None,
    ):
        """
        Initialize MTBench benchmark.

        Args:
            base_path: Base directory for MTBench data and outputs
            config: MTBench configuration object
            debug: If True, run in debug mode on 2 samples
            logger: Optional logger instance
            system_instruction: Optional system instruction for the model
        """
        super().__init__(logger=logger, system_instruction=system_instruction)
        self.base_path = Path(base_path)
<<<<<<< HEAD
        if annotator_model == "auto":
            annotator_model = "gpt-4"
        if config:
            print(f"Warning: Overwriting config.judge_model = {annotator_model} ")
            config.judge_model = annotator_model
        self.config = config or MTBenchConfig(judge_model=annotator_model)
        self.config.max_new_token = max_tokens
=======
        if getattr(self, "config", None) is None:
            self.config = MTBenchConfig(
                judge_model=annotator_model,
            )
        else:
            self.config = config
        self.config.max_new_token = max_tokens if max_tokens is not None else 1024
>>>>>>> cc756119
        self.debug = debug

        # Setup paths
        self.data_path = self.base_path / "fastchat/llm_judge/data/mt_bench"
        self.question_file = self.data_path / "question.jsonl"
        self.answer_dir = self.data_path / "model_answer"
        self.ref_answer_dir = self.data_path / "reference_answer"
        self.judgment_dir = self.data_path / "model_judgment"

        # Create directories
        self.answer_dir.mkdir(parents=True, exist_ok=True)
        self.judgment_dir.mkdir(parents=True, exist_ok=True)

    def get_model_answers(self, model: LM, model_id: str, questions: List[Dict[str, Any]]) -> List[Dict[str, Any]]:
        """Generate model answers for all questions."""
        # Initialize tracking structures
        all_convs = [[] for _ in questions]
        all_choices = [{"index": 0, "turns": []} for _ in questions]

        max_turns = max(len(q["turns"]) for q in questions)
        answer_file = self.answer_dir / f"{model_id}.jsonl"

        # Process each turn
        for turn_num in range(max_turns):
            self.logger.info(f"Processing Turn {turn_num + 1}")
            batch_instances = []

            # Prepare instances for current turn
            self.logger.info("Generating responses for MTBench...")
            for q_idx, question in enumerate(questions):
                if turn_num < len(question["turns"]):
                    temperature = temperature_config.get(question["category"], 0.7)

                    # Add user message to conversation
                    all_convs[q_idx].append({"role": "user", "content": question["turns"][turn_num]})

                    # Prepare model input
                    prompt = self._prepare_messages(all_convs[q_idx], model)
                    batch_instances.append(
                        Instance(
                            "generate_until",
                            all_convs[q_idx],
                            (
                                prompt,
                                {
                                    "max_new_tokens": self.config.max_new_token,
                                    "do_sample": temperature >= 1e-4,
                                    "temperature": temperature,
                                },
                            ),
                            q_idx,
                        )
                    )

            # Generate responses
            if batch_instances:
                outputs = self.compute(model, batch_instances)

                # Process outputs
                for q_idx, output in enumerate(outputs):
                    all_convs[q_idx].append({"role": "assistant", "content": output})
                    all_choices[q_idx]["turns"].append(output)

            if model.rank != 0:
                continue

            # Save completed conversations
            for q_idx, question in enumerate(questions):
                if turn_num == len(question["turns"]) - 1:
                    ans_json = {
                        "question_id": question["question_id"],
                        "answer_id": shortuuid.uuid(),
                        "model_id": model_id,
                        "choices": [all_choices[q_idx]],
                        "tstamp": time.time(),
                    }
                    with open(answer_file, "a") as f:
                        f.write(json.dumps(ans_json) + "\n")

        return all_choices

    def generate_responses(self, model: LM) -> Dict[str, Any]:
        """
        Generate responses for MTBench questions.

        Args:
            model: Language model instance

        Returns:
            Dictionary containing model identifier, or None for non-primary ranks
        """
        # Load questions
        questions = load_questions(self.question_file, self.config.question_begin, self.config.question_end)

        if self.debug:
            questions = questions[:2]
            self.logger.info("Debug mode: using first 2 questions")

        # Shuffle questions for better load balancing
        random.shuffle(questions)

        # Generate answers
        answers = self.get_model_answers(model=model, model_id=model.model_identifier, questions=questions)

        # Return None early for non-primary ranks if compute() returned None
        if answers is None:
            return None

        return {"model_id": model.model_identifier}

    def evaluate_responses(self, results: Dict[str, Any]) -> Dict[str, float]:
        """
        Evaluate model responses using GPT-4 judge.

        Args:
            results: Dictionary containing model identifier

        Returns:
            Dictionary containing evaluation metrics, or None for non-primary ranks
        """
        # Handle None result from non-primary ranks
        if results is None:
            return None

        # Load data
        questions = load_questions(self.question_file, None, None)
        if self.debug:
            questions = questions[:2]
            self.logger.info(f"Debug mode: using 2 examples")

        model_answers = load_model_answers(self.answer_dir)
        ref_answers = load_model_answers(self.ref_answer_dir)
        judge_prompts = load_judge_prompts(self.config.judge_file)

        # Setup evaluation
        models = [results["model_id"]]
        if self.config.mode == "single":
            judges = make_judge_single(self.config.judge_model, judge_prompts)
            play_a_match_func = play_a_match_single
            output_file = self.judgment_dir / "gpt-4_single.jsonl"
            make_match_func = make_match_single
            baseline_model = None
        else:
            judges = make_judge_pairwise(self.config.judge_model, judge_prompts)
            play_a_match_func = play_a_match_pair
            output_file = self.judgment_dir / "gpt-4_pair.jsonl"
            if self.config.mode == "pairwise-all":
                make_match_func = make_match_all_pairs
                baseline_model = None
            else:
                make_match_func = make_match
                baseline_model = self.config.baseline_model

        # Verify data
        check_data(questions, model_answers, ref_answers, models, judges)

        # Split questions by category
        questions_math = [q for q in questions if q["category"] in NEED_REF_CATS]
        questions_default = [q for q in questions if q["category"] not in NEED_REF_CATS]

        # Create matches
        matches = []
        matches.extend(make_match_func(questions_default, models, model_answers, judges["default"], baseline_model))
        matches.extend(
            make_match_func(
                questions_math,
                models,
                model_answers,
                judges["math"],
                baseline_model,
                ref_answers,
            )
        )
        matches.extend(
            make_match_func(
                questions_default,
                models,
                model_answers,
                judges["default-mt"],
                baseline_model,
                multi_turn=True,
            )
        )
        matches.extend(
            make_match_func(
                questions_math,
                models,
                model_answers,
                judges["math-mt"],
                baseline_model,
                ref_answers,
                multi_turn=True,
            )
        )

        # Run evaluation
        if self.config.parallel == 1:
            for match in tqdm(matches):
                play_a_match_func(match, output_file=output_file)
        else:
            with ThreadPoolExecutor(self.config.parallel) as executor:
                list(
                    tqdm(
                        executor.map(lambda m: play_a_match_func(m, output_file=output_file), matches),
                        total=len(matches),
                    )
                )

        # Load and process results
        df_all = pd.read_json(output_file, lines=True)
        df = df_all[["model", "score", "turn"]]
        df = df[df["score"] != -1]

        # Calculate scores
        df_turn1 = df[df["turn"] == 1].groupby(["model", "turn"]).mean()
        df_turn2 = df[df["turn"] == 2].groupby(["model", "turn"]).mean()
        df_avg = df[["model", "score"]].groupby(["model"]).mean()

        model_id = results["model_id"]
        return {
            "Turn 1": df_turn1.loc[results["model_id"]].score.values[0],
            "Turn 2": df_turn2.loc[results["model_id"]].score.values[0],
            "Average": df_avg.loc[results["model_id"]].score,
        }

    def run_benchmark(self, model: LM) -> Dict[str, float]:
        """
        Run the complete MTBench evaluation pipeline.

        Args:
            model: Language model instance

        Returns:
            Dictionary containing evaluation metrics, or None for non-primary ranks
        """
        self.logger.info("Starting MTBench evaluation")
        try:
            generation_results = self.generate_responses(model)

            # If not primary rank, return None early
            if generation_results is None:
                return None

            evaluation_results = self.evaluate_responses(generation_results)
            return evaluation_results

        except Exception as e:
            self.logger.error(f"Error running benchmark: {str(e)}")
            return {"error": str(e)}<|MERGE_RESOLUTION|>--- conflicted
+++ resolved
@@ -71,11 +71,7 @@
         config: Optional[MTBenchConfig] = None,
         debug: bool = False,
         annotator_model: str = "gpt-4o-mini-2024-07-18",
-<<<<<<< HEAD
         max_tokens: int = 1024,
-=======
-        max_tokens: Optional[int] = 1024,
->>>>>>> cc756119
         logger: Optional[logging.Logger] = None,
         system_instruction: Optional[str] = None,
     ):
@@ -91,7 +87,6 @@
         """
         super().__init__(logger=logger, system_instruction=system_instruction)
         self.base_path = Path(base_path)
-<<<<<<< HEAD
         if annotator_model == "auto":
             annotator_model = "gpt-4"
         if config:
@@ -99,15 +94,6 @@
             config.judge_model = annotator_model
         self.config = config or MTBenchConfig(judge_model=annotator_model)
         self.config.max_new_token = max_tokens
-=======
-        if getattr(self, "config", None) is None:
-            self.config = MTBenchConfig(
-                judge_model=annotator_model,
-            )
-        else:
-            self.config = config
-        self.config.max_new_token = max_tokens if max_tokens is not None else 1024
->>>>>>> cc756119
         self.debug = debug
 
         # Setup paths
