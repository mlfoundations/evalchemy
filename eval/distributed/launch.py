#!/usr/bin/env python

import argparse
import datetime
import hashlib
import os
import re
import subprocess
import sys
import time

import colorama
from colorama import Fore, Style
from dotenv import load_dotenv
from huggingface_hub import HfApi, snapshot_download

colorama.init()


def print_colored(text, color=Fore.WHITE, style=Style.NORMAL, end="\n"):
    """Print text with color and style."""
    print(f"{style}{color}{text}{Style.RESET_ALL}", end=end)


def print_header(text):
    """Print a header with nice formatting."""
    print_colored(f"\n{'-' * 80}", Fore.CYAN, Style.BRIGHT)
    print_colored(f" {text}", Fore.CYAN, Style.BRIGHT)
    print_colored(f"{'-' * 80}", Fore.CYAN, Style.BRIGHT)


def print_success(text):
    """Print a success message."""
    print_colored(f"✓ {text}", Fore.GREEN)


def print_warning(text):
    """Print a warning message."""
    print_colored(f"⚠ {text}", Fore.YELLOW)


def print_error(text):
    """Print an error message."""
    print_colored(f"✗ {text}", Fore.RED, Style.BRIGHT)


def print_info(text):
    """Print an info message."""
    print_colored(f"ℹ {text}", Fore.BLUE)


def execute_command(cmd, env=None, verbose=True):
    """Execute a shell command and return the output."""
    if verbose:
        print_info(f"Running: {cmd}")

    # If env is None, copy the current environment including HF_HUB
    if env is None:
        env = os.environ.copy()

    process = subprocess.Popen(
        cmd, shell=True, stdout=subprocess.PIPE, stderr=subprocess.PIPE, env=env, universal_newlines=True
    )

    stdout, stderr = process.communicate()
    return_code = process.returncode

    if return_code != 0 and verbose:
        print_error(f"Command failed with return code {return_code}")
        print_error(f"Error: {stderr.strip()}")

    return stdout.strip(), stderr.strip(), return_code


def check_required_env_vars():
    """Check if required environment variables are set."""
    print_header("Checking Environment Variables")

    required_vars = ["HF_TOKEN", "DB_PASSWORD", "DB_HOST", "DB_PORT", "DB_NAME", "DB_USER"]
    missing_vars = []

    for var in required_vars:
        if os.environ.get(var) is None:
            missing_vars.append(var)

    # Check hostname to determine which HF_HUB_CACHE to use
    cmd = "echo $HOSTNAME"
    hostname, _, _ = execute_command(cmd, verbose=False)
    print_info(f"Using $HOSTNAME: {hostname} to determine which HF_HUB_CACHE to use")
    if "c1" in hostname or "c2" in hostname:
        hf_hub_cache = "/data/horse/ws/ryma833h-DCFT_Shared/huggingface/hub"
        print_info(f"Detected Capella environment, using HF_HUB_CACHE: {hf_hub_cache}")
    elif "leonardo" in hostname:
        hf_hub_cache = "/leonardo_work/EUHPC_E03_068/DCFT_shared/hub"
        print_info(f"Detected Leonardo environment, using HF_HUB_CACHE: {hf_hub_cache}")
    elif "tacc" in hostname:
        hf_hub_cache = "/work/08134/negin/ls6/shared_env/hub"
        print_info(f"Detected TACC environment, using HF_HUB_CACHE: {hf_hub_cache}")
    else:
        raise ValueError(f"Unknown hostname: {hostname}, can't determine which HF_HUB_CACHE to use")
    current_hub_cache = os.environ.get("HF_HUB_CACHE")
    if current_hub_cache is not None and current_hub_cache != hf_hub_cache:
        print_warning(f"Overwriting existing HF_HUB_CACHE value '{current_hub_cache}' with '{hf_hub_cache}'")
    os.environ["HF_HUB_CACHE"] = hf_hub_cache

    if missing_vars:
        print_error(f"Missing required environment variables: {', '.join(missing_vars)}")
        print_info("Please set these variables using one of the following methods:")
        print_info("1. Add them to your shell profile (~/.bashrc) and restart your shell")
        print_info("2. Export them in your current shell: export HF_TOKEN=your_token")
        print_info(
            "3. Set them in .env file in evalchemy root (not recommended for sensitive tokens on shared systems)"
        )
        print_info("")
        print_info("IMPORTANT: These variables will be automatically passed to worker nodes via SLURM's")
        print_info("environment propagation (e.g. #SBATCH --export=ALL) which is the default behavior.")
        return False

    print_success("All required environment variables are set.")
    return True


def check_conda_env(watchdog=False):
    """Check if the conda environment is activated."""
    print_header("Checking Conda Environment")

    # Check if we're already in the evalchemy conda environment
    # current_env = os.environ.get("CONDA_DEFAULT_ENV")
    # if current_env == "evalchemy":
    #     print_success("Already in evalchemy conda environment.")
    #     return True

    # we'll check if the environment exists
    cmd = "readlink -f $(which python)"
    stdout, _, return_code = execute_command(cmd)

    # Check hostname to determine which HF_HUB_CACHE to use
    cmd = "echo $HOSTNAME"
    hostname, _, _ = execute_command(cmd, verbose=False)
    print_info(f"Using $HOSTNAME: {hostname} to determine which conda environment we should be in")
    if "c1" in hostname or "c2" in hostname:
        python_path = "/data/horse/ws/ryma833h-DCFT_Shared/evalchemy/env/evalchemy/bin/python3.10"
        activate_cmd = "source /data/horse/ws/ryma833h-DCFT_Shared/miniconda3/bin/activate /data/horse/ws/ryma833h-DCFT_Shared/evalchemy/env/evalchemy"
        print_info(f"Detected Capella environment, checking python path: {python_path}")
    elif "leonardo" in hostname:
        python_path = "/leonardo_work/EUHPC_E03_068/DCFT_shared/evalchemy/env/cpu-evalchemy/bin/python3.10"
        activate_cmd = "source /leonardo_work/EUHPC_E03_068/DCFT_shared/mamba/bin/activate /leonardo_work/EUHPC_E03_068/DCFT_shared/evalchemy/env/cpu-evalchemy"
        print_info(f"Detected Leonardo environment, checking python path: {python_path}")
    elif "tacc" in hostname:
        python_path = "/work/08134/negin/anaconda3/envs/evalchemy/bin/python3.10"
        activate_cmd = "source /work/08134/negin/anaconda3/bin/activate evalchemy"
        print_info(f"Detected TACC environment, checking python path: {python_path}")
    else:
        raise ValueError(f"Unknown hostname: {hostname}, can't determine which HF_HUB_CACHE to use")

    if return_code != 0 or stdout != python_path:
        if watchdog:
            print_error(f"You have not activated the correct conda environment. Your python path is: {stdout}")
            print_error("This is necessary when '--watchdog' is used. Please activate the evalchemy conda environment:")
            print_error(activate_cmd)
            return False
        else:
            print_warning(f"You are not using the suggested conda environment. Your python path is: {stdout}")

    return True


def generate_evaluation_dataset_hash(tasks, system_instruction=None):
    """Generate a 4-character hash from the task list and system instruction."""
    tasks_str = ",".join(sorted(tasks))
    hash_obj = hashlib.md5((tasks_str + (system_instruction or "")).encode())
    return hash_obj.hexdigest()[:4]


def check_dataset_exists(repo_id):
    """Check if a dataset repository exists on Hugging Face using the HfApi."""
    api = HfApi()
    try:
        api.repo_info(repo_id=repo_id, repo_type="dataset")
        return True
    except Exception:
        return False


def create_evaluation_dataset(tasks, system_instruction=None):
    """Create or use cached evaluation dataset."""
    print_header("Preparing Evaluation Dataset")

    # Generate a cached dataset name based on tasks
    eval_dataset_hash = generate_evaluation_dataset_hash(tasks, system_instruction)
    cached_dataset_id = f"mlfoundations-dev/evalset_{eval_dataset_hash}"

    # Check if the cached dataset exists
    if check_dataset_exists(cached_dataset_id):
        print_success(f"Using cached evaluation dataset: {cached_dataset_id}")
        return cached_dataset_id

    # If not, create a new evaluation dataset
    print_info("Creating new evaluation dataset...")
    print_warning(
        "This may take a while the first time the eval datasets are downloaded and parsed. Consider running locally with more cpus."
    )
    tasks_str = ",".join(tasks)
    if system_instruction:
        cmd = f"python -m eval.eval --model upload_to_hf --tasks {tasks_str} --model_args repo_id={cached_dataset_id} --output_path logs --system_instruction '{system_instruction}'"
    else:
        cmd = f"python -m eval.eval --model upload_to_hf --tasks {tasks_str} --model_args repo_id={cached_dataset_id} --output_path logs"

    print_warning(f"Running command: {cmd}")
    stdout, stderr, return_code = execute_command(cmd)

    if return_code != 0:
        print_error("Failed to create evaluation dataset.")
        print_error(f"Error: {stderr}")
        return False

    print_success(f"Evaluation dataset created at: https://huggingface.co/datasets/{cached_dataset_id}")
    return cached_dataset_id


def download_model(model_name):
    """Download a model from Hugging Face."""
    print_info(f"Downloading model: {model_name}")
    try:
        model_path = snapshot_download(repo_id=model_name)
        print_success(f"Model downloaded successfully to: {model_path}")
        return model_path
    except Exception as e:
        print_error(f"Failed to download model: {str(e)}")
        sys.exit(1)


def download_dataset(dataset_name):
    """Download a dataset from Hugging Face."""
    print_info(f"Downloading dataset: {dataset_name}")
    try:
        dataset_path = snapshot_download(repo_id=dataset_name, repo_type="dataset")
        print_success(f"Dataset downloaded successfully to: {dataset_path}")
        return dataset_path
    except Exception as e:
        print_error(f"Failed to download dataset: {str(e)}")
        sys.exit(1)


def launch_eval_sbatch(cmd, logs_dir, sbatch_script):
    """Launch the sbatch job for evaluation step."""
    print_header("Launching SBATCH Job")
    # Create a temporary sbatch script with the correct parameters
    temp_sbatch_file = os.path.join(logs_dir, "job.sbatch")
    with open(sbatch_script, "r") as f:
        sbatch_content = f.read()

    sbatch_content = re.sub(r"export EVAL_COMMAND=.*", f'export EVAL_COMMAND="{cmd}"', sbatch_content)
    sbatch_content = re.sub(r"(^#!.*\n)", r"\1#SBATCH --output=" + logs_dir + r"/%A_%a.out\n", sbatch_content)

    with open(temp_sbatch_file, "w") as f:
        f.write(sbatch_content)

    print_success(f"Created temporary sbatch file: {temp_sbatch_file}")

    # Launch the sbatch job
    cmd = f"sbatch {temp_sbatch_file}"
    stdout, stderr, return_code = execute_command(cmd)

    if return_code != 0:
        print_error(f"Failed to launch sbatch job: {stderr}")
        return None, None

    # Extract the job ID from the output
    job_id_match = re.search(r"Submitted batch job (\d+)", stdout)
    if job_id_match:
        job_id = job_id_match.group(1)
        print_success(f"SBATCH job submitted with ID: {job_id}")
    else:
        print_error("Could not determine job ID from sbatch output.")
        job_id = None

    print_info(f"[Job status] squeue -j {job_id}")
    print_info(f"[Job status] sacct -j {job_id} -X --format=JobID,JobName,State,Elapsed")
    print_info(f"[Cancel job] scancel {job_id}")
    print_info(f"[View logs] tail {logs_dir}/{job_id}_*.out")

    return job_id


def launch_sbatch(
    model_path,
    dataset_path,
    output_dataset_dir,
    num_shards,
    logs_dir,
    max_job_duration=None,
    tp4=False,
):
    """Launch the sbatch job."""
    print_header("Launching SBATCH Job")

    # Check hostname to determine which sbatch script to use
    cmd = "echo $HOSTNAME"
    hostname, _, _ = execute_command(cmd, verbose=False)
    print_info(f"Using $HOSTNAME: {hostname} to determine which sbatch script to use")
    if "c1" in hostname or "c2" in hostname:
        if tp4:
            sbatch_script = "eval/distributed/process_shards_capella_tp.sbatch"
            print_info("Detected Capella environment with TP4, using process_shards_capella_tp.sbatch")
        else:
            sbatch_script = "eval/distributed/process_shards_capella.sbatch"
            print_info("Detected Capella environment, using process_shards_capella.sbatch")
    elif "leonardo" in hostname:
        sbatch_script = "eval/distributed/process_shards_leonardo.sbatch"
        print_info("Detected Leonardo environment, using process_shards_leonardo.sbatch")
        if tp4:
            sbatch_script = "eval/distributed/process_shards_leonardo_tp.sbatch"
            print_info("Detected Leonardo environment with TP4, using process_shards_leonardo_tp.sbatch")
        else:
            sbatch_script = "eval/distributed/process_shards_leonardo.sbatch"
            print_info("Detected Leonardo environment, using process_shards_leonardo.sbatch")
    elif "tacc" in hostname:
        sbatch_script = "eval/distributed/process_shards_tacc.sbatch"
        print_info("Detected TACC environment, using process_shards_tacc.sbatch")
    else:
        raise ValueError(f"Unknown hostname: {hostname}, can't determine which sbatch script to use")

    # Create a temporary sbatch script with the correct parameters
    temp_sbatch_file = os.path.join(logs_dir, "job.sbatch")
    with open(sbatch_script, "r") as f:
        sbatch_content = f.read()

    # Replace parameters in the sbatch script using regex pattern matching
    sbatch_content = re.sub(r"#SBATCH --array=.*", f"#SBATCH --array=0-{num_shards-1}", sbatch_content)
    sbatch_content = re.sub(r"export INPUT_DATASET=.*", f'export INPUT_DATASET="{dataset_path}"', sbatch_content)
    sbatch_content = re.sub(
        r"export OUTPUT_DATASET=.*", f'export OUTPUT_DATASET="{output_dataset_dir}"', sbatch_content
    )
    sbatch_content = re.sub(r"export MODEL_NAME=.*", f'export MODEL_NAME="{model_path}"', sbatch_content)
    sbatch_content = re.sub(r"(^#!.*\n)", r"\1#SBATCH --output=" + logs_dir + r"/%A_%a.out\n", sbatch_content)

    # Update job duration if specified
    if max_job_duration:
        formatted_duration = f"{max_job_duration:02d}:00:00"
        sbatch_content = re.sub(r"#SBATCH --time=.*", f"#SBATCH --time={formatted_duration}", sbatch_content)
        print_info(f"Setting job duration to {formatted_duration}")

    with open(temp_sbatch_file, "w") as f:
        f.write(sbatch_content)

    print_success(f"Created temporary sbatch file: {temp_sbatch_file}")

    # Launch the sbatch job
    cmd = f"sbatch {temp_sbatch_file}"
    stdout, stderr, return_code = execute_command(cmd)

    if return_code != 0:
        print_error(f"Failed to launch sbatch job: {stderr}")
        return None, None

    # Extract the job ID from the output
    job_id_match = re.search(r"Submitted batch job (\d+)", stdout)
    if job_id_match:
        job_id = job_id_match.group(1)
        print_success(f"SBATCH job submitted with ID: {job_id}")
    else:
        print_error("Could not determine job ID from sbatch output.")
        job_id = None

    print_info(f"Results will be saved locally to {output_dataset_dir}")
    print_info(f"[Job status] squeue -j {job_id}")
    print_info(f"[Job status] sacct -j {job_id} -X --format=JobID,JobName,State,Elapsed")
    print_info(f"[Cancel job] scancel {job_id}")
    print_info(f"[View logs] tail {logs_dir}/{job_id}_*.out")

    return job_id


def monitor_job(job_id, logs_dir, num_shards, watchdog_interval_min=1):
    """Monitor the slurm job and show progress."""
    print_header("Monitoring Job Progress")

    # Determine the log file pattern based on the job ID
    log_pattern = f"{logs_dir}/{job_id}_*.out"

    # Define job states
    running_states = ["RUNNING", "PENDING", "REQUEUED", "CONFIGURING", "COMPLETING", "RESIZING", "SUSPENDED", "REVOKED"]
    failed_states = [
        "FAILED",
        "TIMEOUT",
        "CANCELLED",
        "OUT_OF_MEMORY",
        "NODE_FAIL",
        "PREEMPTED",
        "DEADLINE",
        "BOOT_FAIL",
        "SPECIAL_EXIT",
    ]

    time.sleep(5)
    counter = 0
    try:
        while True:
            # Get job state counts
            cmd = f"sacct -j {job_id} -X --format=State --noheader"
            stdout, _, _ = execute_command(cmd, verbose=False)

            if not stdout.strip():
                print_warning("No job state information available yet. Waiting...")
                time.sleep(10)
                continue

            states = stdout.strip().split("\n")

            # Count states by category
            running_count = sum(1 for state in states if any(s in state for s in running_states))
            completed_count = sum(1 for state in states if "COMPLETED" in state)
            failed_count = sum(1 for state in states if any(s in state for s in failed_states))
            total_count = len(states)

            # Show job summary
            print_info(
                f"({counter*watchdog_interval_min}m) Job Status: {completed_count} completed, {running_count} running, {failed_count} failed, {total_count} total"
            )

            # Show failed jobs if any
            if failed_count > 0:
                # Create regex pattern for failed states
                failed_pattern = "|".join(failed_states)
                cmd = f"sacct -j {job_id} -X --format=JobID%20,State,ExitCode --noheader | grep -E '{failed_pattern}'"
                stdout, _, _ = execute_command(cmd, verbose=False)
                if stdout.strip():
                    print_warning(f"Failed jobs (showing up to 5):")
                    failed_lines = stdout.strip().split("\n")
                    for i, line in enumerate(failed_lines[:5]):  # Show at most 5 failed jobs
                        print_warning(f"  {line}")
                    if len(failed_lines) > 5:
                        print_warning(f"  ... and {len(failed_lines) - 5} more")

            # Check if all jobs are done
            if running_count == 0:
                print_success("All jobs have reached a finished state")
                break

            # Count various progress indicators
            progress_metrics = [
                ("Shards started", f'grep -l "processing shard" {log_pattern} | wc -l'),
                ("Models loading", f'grep -l "Starting to load model" {log_pattern} | wc -l'),
                ("Engines initialized", f'grep -l "init engine" {log_pattern} | wc -l'),
                ("Completed shards", f'grep -l "Shard successfully processed" {log_pattern} | wc -l'),
            ]

            for label, cmd in progress_metrics:
                stdout, _, _ = execute_command(cmd, verbose=False)
                count = int(stdout.strip())
                percentage = (count / num_shards) * 100
                print(f"  {label}: {count}/{num_shards} ({percentage:.1f}%)")

            # Wait before checking again
            time.sleep(watchdog_interval_min * 60)
            counter += 1
    except KeyboardInterrupt:
        print_warning("Monitoring interrupted. Job is still running.")
        return


def check_job_completion(job_id, output_dir=None):
    """Check if all array jobs completed successfully and report detailed status."""
    print_header("Checking Job Completion")

    # Define job states
    failed_states = [
        "FAILED",
        "TIMEOUT",
        "CANCELLED",
        "OUT_OF_MEMORY",
        "NODE_FAIL",
        "PREEMPTED",
        "DEADLINE",
        "BOOT_FAIL",
        "SPECIAL_EXIT",
    ]

    # Get detailed job information
    cmd = f"sacct -j {job_id} -X --format=JobID%20,JobName,Elapsed,State,ExitCode --noheader"
    stdout, _, _ = execute_command(cmd)

    # Parse the output and count jobs by state
    lines = stdout.strip().split("\n") if stdout.strip() else []
    total_jobs = len(lines)
    completed_jobs = sum(1 for line in lines if "COMPLETED" in line)
    failed_jobs = sum(1 for line in lines if any(state in line for state in failed_states))

    # Print job statistics
    print_info(f"Total jobs: {total_jobs}")
    print_info(f"Completed jobs: {completed_jobs}")
    print_info(f"Failed jobs: {failed_jobs}")

    # Show detail on failed jobs if any
    if failed_jobs > 0:
        print_warning("Failed jobs:")
        failure_types = {}

        # Group failures by state
        for line in lines:
            if any(state in line for state in failed_states):
                for state in failed_states:
                    if state in line:
                        failure_types.setdefault(state, []).append(line)
                        break

        # Print summary by failure type
        for failure_type, failed_lines in failure_types.items():
            print_warning(f"  {failure_type}: {len(failed_lines)} jobs")

            # Print up to 3 examples of each failure type
            for i, line in enumerate(failed_lines[:3]):
                print_warning(f"    {line}")

            if len(failed_lines) > 3:
                print_warning(f"    ... and {len(failed_lines) - 3} more {failure_type} jobs")

            # Special message for TIMEOUT failures
            if failure_type == "TIMEOUT":
                print_error("Jobs timed out! Use --max-job-duration parameter to increase the time limit.")

    if completed_jobs == total_jobs:
        print_success("All jobs completed successfully.")
    else:
        print_warning(f"{completed_jobs}/{total_jobs} jobs completed successfully.")

    if output_dir:
        cmd = f"ls -1 {output_dir}/*.parquet 2>/dev/null | wc -l"
        stdout, _, _ = execute_command(cmd)
        file_count = int(stdout.strip())
        print_info(f"Found {file_count} parquet files in {output_dir}")

    # Calculate and print time statistics for completed jobs
    if completed_jobs > 0:
        cmd = f"""sacct -j {job_id} -X --format=JobID%20,JobName,Elapsed,State --noheader | grep COMPLETED | awk '
        {{
            split($3, time, ":");
            seconds = time[1]*3600 + time[2]*60 + time[3];
            total += seconds;
            if (NR == 1 || seconds < min) min = seconds;
            if (NR == 1 || seconds > max) max = seconds;
            count++;
        }}
        END {{
            avg = total/count;
            total_hours = total / 3600;
            printf "Min: %02d:%02d:%02d, Max: %02d:%02d:%02d, Mean: %02d:%02d:%02d, Total: %.1f GPU hours\\n", 
                int(min/3600), int((min%3600)/60), min%60,
                int(max/3600), int((max%3600)/60), max%60,
                int(avg/3600), int((avg%3600)/60), avg%60,
                total_hours
        }}'"""

        stdout, _, _ = execute_command(cmd)
        if stdout.strip():
            print_success(f"Job timing statistics (for completed jobs):\n  {stdout}")

    # Return true if enough jobs completed to consider the overall job successful
    # Here we're considering 90% completion as a reasonable threshold, but this could be adjusted
    return completed_jobs >= total_jobs * 0.9


def upload_shards_to_hub(output_dir, output_repo_id):
    """Upload all locally saved shards to HuggingFace Hub."""
    print_header("Uploading Results to HuggingFace Hub")

    # Check if output directory exists using shell command
    cmd = f"test -d {output_dir} && echo 'exists' || echo 'not exists'"
    stdout, _, _ = execute_command(cmd)
    if stdout.strip() == "not exists":
        print_error(f"Output directory {output_dir} does not exist")
        return False

    # Check if there are any parquet files
    cmd = f"ls -1 {output_dir}/*.parquet 2>/dev/null | wc -l"
    stdout, _, _ = execute_command(cmd)
    file_count = int(stdout.strip())

    if file_count == 0:
        print_error(f"No parquet files found in {output_dir}")
        return False

    print_info(f"Found {file_count} parquet files to upload")

    # Parse repository ID to get organization and repository name
    parts = output_repo_id.split("/")
    if len(parts) != 2:
        print_error(f"Invalid repository ID format: {output_repo_id}. Expected format: 'organization/repository'")
        return False

    org = parts[0]
    repo_name = parts[1]

    # Create the dataset repository if it doesn't exist
    cmd = f"huggingface-cli repo create {repo_name} --organization {org} --type dataset -y || echo 'Repository already exists'"
    stdout, stderr, return_code = execute_command(cmd)

    if return_code != 0:
        print_warning(f"Repository creation returned non-zero status: {stderr}")

    # Upload all files
    print_info(f"Uploading files from {output_dir} to {output_repo_id}...")
    cmd = f"huggingface-cli upload {output_repo_id} {output_dir} --repo-type dataset"
    stdout, stderr, return_code = execute_command(cmd)

    if return_code != 0:
        print_error(f"Failed to upload files: {stderr}")
        return False

    print_success(f"All files successfully uploaded to {output_repo_id}")
    print_info(f"View the dataset at https://huggingface.co/datasets/{output_repo_id}")
    return True


def compute_and_upload_scores(tasks, output_repo_id, model_name, logs_dir, on_login):
    """Compute and upload scores."""
    print_header("Computing and Uploading Scores")
    if "LiveCodeBench" in tasks:
        print_warning("LiveCodeBench evaluation takes ~15mins")

    tasks_str = ",".join(tasks)
    cmd = f'python -m eval.eval --model precomputed_hf --model_args "repo_id={output_repo_id}",model="{model_name}" --tasks {tasks_str} --output_path logs --use_database'

    # Check hostname to determine which sbatch script to use
    hostname_cmd = "echo $HOSTNAME"
    hostname, _, _ = execute_command(hostname_cmd, verbose=False)
    print_info(f"Using $HOSTNAME: {hostname} to determine cluster environment.")
    if not on_login and ("tacc" in hostname or "c1" in hostname or "c2" in hostname):
        if "tacc" in hostname:
<<<<<<< HEAD
            sbatch_script = "eval/distributed/run_cpu_tacc.sbatch"
        elif "c1" in hostname or "c2" in hostname:
            sbatch_script = "eval/distributed/run_cpu_capella.sbatch"
=======
            sbatch_script = "eval/distributed/run_evaluations_tacc.sbatch"
        elif "c1" in hostname or "c2" in hostname:
            sbatch_script = "eval/distributed/run_evaluations_capella.sbatch"
>>>>>>> 63e770e4
        print_info("Computing scores on node")
        job_id = launch_eval_sbatch(cmd, logs_dir, sbatch_script)
        if not job_id:
            return False

        print_info("Watchdog mode enabled. Monitoring job progress...")
        monitor_job(job_id, logs_dir, 1)

        # Check completion
        if not check_job_completion(job_id):
            print_error("Some jobs failed. Failed to compute and upload scores.")
            return False
    else:
        print_info("Computing scores on login node")
        stdout, stderr, return_code = execute_command(cmd)

        if return_code != 0:
            print_error(f"Failed to compute and upload scores: {stderr}")
            return False

    print_success("Scores computed and uploaded successfully.")
    return True


def main():
    parser = argparse.ArgumentParser(description="Distributed Evaluation Job Manager")
    parser.add_argument(
        "--tasks",
        type=str,
        default="LiveCodeBench,AIME24,AIME25,AMC23,GPQADiamond,MATH500",
        help="Comma-separated list of tasks to evaluate",
    )
    parser.add_argument("--model_name", type=str, required=True, help="Model name/path to evaluate")
    parser.add_argument("--num_shards", type=int, default=128, help="Number of shards for distributed evaluation")
    parser.add_argument("--watchdog", action="store_true", help="Monitor job progress and compute scores when done")
    parser.add_argument(
        "--max-job-duration",
        type=int,
        default=None,
        help="Maximum job duration in hours (default: use sbatch script default)",
    )
    parser.add_argument("--no_sanity", action="store_true", help="Skip environment sanity checks")
    parser.add_argument("--system_instruction", type=str, default=None, help="System instruction for the model")
    parser.add_argument("--tp4", action="store_true", help="Use Tensor Parallelism with 4 GPUs")
    parser.add_argument("--timestamp", action="store_true", help="Add a timestamp to the output evaluation dataset")
    parser.add_argument("--on_login", action="store_true", help="Run on login node instead of sbatch job")

    args = parser.parse_args()

    # Load environment variables from .env file
    load_dotenv()

    # Validate tasks
    tasks = [task.strip() for task in args.tasks.split(",")]
    print_info(f"Tasks to evaluate: {', '.join(tasks)}")

    if not args.no_sanity:
        # Check required environment variables
        if not check_required_env_vars():
            sys.exit(1)

        # Activate conda environment
        if not check_conda_env(args.watchdog):
            sys.exit(1)

    # Generate timestamp and repository ID for results
    timestamp = str(int(time.time()))
    evaluation_dataset_hash = generate_evaluation_dataset_hash(tasks, args.system_instruction)
    if args.timestamp:
        suffix = f"_{timestamp}_eval_{evaluation_dataset_hash}"
    else:
        suffix = f"_eval_{evaluation_dataset_hash}"
    remaining_characters = 96 - len(suffix)
    model_name_short = args.model_name.split("/")[-1][:remaining_characters]
    output_dataset = f"mlfoundations-dev/{model_name_short}{suffix}"

    # Create or get cached evaluation dataset
    input_dataset = create_evaluation_dataset(tasks, args.system_instruction)
    if not input_dataset:
        sys.exit(1)

    print_header("Preparing for SBATCH Job")

    # Output directories
    output_dataset_repo_name = output_dataset.split("/")[-1]
    logs_dir = os.path.join("logs", output_dataset_repo_name)
    os.makedirs(logs_dir, exist_ok=True)
    print_info(f"Logs directory: {logs_dir}")
    output_dataset_dir = os.path.join("results", output_dataset_repo_name)
    os.makedirs(output_dataset_dir, exist_ok=True)
    print_info(f"Output dataset directory: {output_dataset_dir}")

    # Download the dataset and model
    dataset_path = download_dataset(input_dataset)
    model_path = download_model(args.model_name)

    # Launch sbatch job with the dataset repo but save to output repo
    job_id = launch_sbatch(
        model_path,
        dataset_path,
        output_dataset_dir,
        args.num_shards,
        logs_dir,
        args.max_job_duration,
        args.tp4,
    )
    if not job_id:
        sys.exit(1)

    # If watchdog flag is not set, exit
    if not args.watchdog:
        print_info("Watchdog mode not enabled. Exiting.")
        exit(0)

    # Monitor job
    print_info("Watchdog mode enabled. Monitoring job progress...")
    monitor_job(job_id, logs_dir, args.num_shards)

    # Check completion
    if not check_job_completion(job_id, output_dataset_dir):
        print_error("Some jobs failed.")
        exit(1)

    # Upload shards
    upload_shards_to_hub(output_dataset_dir, output_dataset)

    # Compute and upload scores
    if compute_and_upload_scores(tasks, output_dataset, args.model_name, logs_dir, on_login=args.on_login):
        print_success(f"Evaluation completed successfully. Results uploaded to {output_dataset}")
        print_info(f"View the results at: https://huggingface.co/datasets/{output_dataset}")
    else:
        print_error("Failed to compute and upload scores.")
        exit(1)


if __name__ == "__main__":
    main()<|MERGE_RESOLUTION|>--- conflicted
+++ resolved
@@ -628,15 +628,9 @@
     print_info(f"Using $HOSTNAME: {hostname} to determine cluster environment.")
     if not on_login and ("tacc" in hostname or "c1" in hostname or "c2" in hostname):
         if "tacc" in hostname:
-<<<<<<< HEAD
             sbatch_script = "eval/distributed/run_cpu_tacc.sbatch"
         elif "c1" in hostname or "c2" in hostname:
             sbatch_script = "eval/distributed/run_cpu_capella.sbatch"
-=======
-            sbatch_script = "eval/distributed/run_evaluations_tacc.sbatch"
-        elif "c1" in hostname or "c2" in hostname:
-            sbatch_script = "eval/distributed/run_evaluations_capella.sbatch"
->>>>>>> 63e770e4
         print_info("Computing scores on node")
         job_id = launch_eval_sbatch(cmd, logs_dir, sbatch_script)
         if not job_id:
