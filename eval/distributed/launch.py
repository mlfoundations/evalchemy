#!/usr/bin/env python

import argparse
import datetime
import hashlib
import os
import re
import subprocess
import sys
import time

import colorama
from colorama import Fore, Style
from dotenv import load_dotenv
from huggingface_hub import HfApi, snapshot_download

colorama.init()


def print_colored(text, color=Fore.WHITE, style=Style.NORMAL, end="\n"):
    """Print text with color and style."""
    print(f"{style}{color}{text}{Style.RESET_ALL}", end=end)


def print_header(text):
    """Print a header with nice formatting."""
    print_colored(f"\n{'-' * 80}", Fore.CYAN, Style.BRIGHT)
    print_colored(f" {text}", Fore.CYAN, Style.BRIGHT)
    print_colored(f"{'-' * 80}", Fore.CYAN, Style.BRIGHT)


def print_success(text):
    """Print a success message."""
    print_colored(f"✓ {text}", Fore.GREEN)


def print_warning(text):
    """Print a warning message."""
    print_colored(f"⚠ {text}", Fore.YELLOW)


def print_error(text):
    """Print an error message."""
    print_colored(f"✗ {text}", Fore.RED, Style.BRIGHT)


def print_info(text):
    """Print an info message."""
    print_colored(f"ℹ {text}", Fore.BLUE)


def execute_command(cmd, env=None, verbose=True):
    """Execute a shell command and return the output."""
    if verbose:
        print_info(f"Running: {cmd}")

    # If env is None, copy the current environment including HF_HUB
    if env is None:
        env = os.environ.copy()

    process = subprocess.Popen(
        cmd, shell=True, stdout=subprocess.PIPE, stderr=subprocess.PIPE, env=env, universal_newlines=True
    )

    stdout, stderr = process.communicate()
    return_code = process.returncode

    if return_code != 0 and verbose:
        print_error(f"Command failed with return code {return_code}")
        print_error(f"Error: {stderr.strip()}")

    return stdout.strip(), stderr.strip(), return_code


def check_required_env_vars(mode="auto"):
    """Check if required environment variables are set."""
    print_header("Checking Environment Variables")

    # Determine if we're in local mode
    if mode == "auto":
        cmd = "echo $HOSTNAME"
        hostname, _, _ = execute_command(cmd, verbose=False)
        is_local = not ("c1" in hostname or "leonardo" in hostname)
    else:
        is_local = (mode == "local")
    
    required_vars = ["HF_TOKEN", "DB_PASSWORD", "DB_HOST", "DB_PORT", "DB_NAME", "DB_USER"]
    missing_vars = []
    for var in required_vars:
        if os.environ.get(var) is None:
            missing_vars.append(var)

    # Check hostname to determine which HF_HUB_CACHE to use
    cmd = "echo $HOSTNAME"
    hostname, _, _ = execute_command(cmd, verbose=False)
    print_info(f"Using $HOSTNAME: {hostname} to determine which HF_HUB_CACHE to use")
    if "c1" in hostname or "c2" in hostname:
        hf_hub_cache = "/data/horse/ws/ryma833h-DCFT_Shared/huggingface/hub"
        print_info(f"Detected Capella environment, using HF_HUB_CACHE: {hf_hub_cache}")
    elif "leonardo" in hostname:
        hf_hub_cache = "/leonardo_work/EUHPC_E03_068/DCFT_shared/hub"
        print_info(f"Detected Leonardo environment, using HF_HUB_CACHE: {hf_hub_cache}")
    elif "tacc" in hostname:
        hf_hub_cache = "/scratch/08134/negin/hf_home/"
        print_info(f"Detected TACC environment, using HF_HUB_CACHE: {hf_hub_cache}")
    else:
        # Use the default cache location for local environments
        home_dir = os.path.expanduser("~")
        hf_hub_cache = os.path.join(home_dir, ".cache/huggingface/hub")
        print_info(f"No specific cluster detected, using default local HF_HUB_CACHE: {hf_hub_cache}")
        # Ensure the directory exists
        os.makedirs(hf_hub_cache, exist_ok=True)
    
    current_hub_cache = os.environ.get("HF_HUB_CACHE")
    if current_hub_cache is not None and current_hub_cache != hf_hub_cache:
        print_warning(f"Overwriting existing HF_HUB_CACHE value '{current_hub_cache}' with '{hf_hub_cache}'")
    os.environ["HF_HUB_CACHE"] = hf_hub_cache

    if missing_vars:
        print_error(f"Missing required environment variables: {', '.join(missing_vars)}")
        print_info("Please set these variables using one of the following methods:")
        print_info("1. Add them to your shell profile (~/.bashrc) and restart your shell")
        print_info("2. Export them in your current shell: export HF_TOKEN=your_token")
        print_info(
            "3. Set them in .env file in evalchemy root (not recommended for sensitive tokens on shared systems)"
        )
        if not is_local:
            print_info("")
            print_info("IMPORTANT: These variables will be automatically passed to worker nodes via SLURM's")
            print_info("environment propagation (e.g. #SBATCH --export=ALL) which is the default behavior.")
        return False

    print_success("All required environment variables are set.")
    return True


def check_conda_env(mode="auto", watchdog=False):
    """Check if the conda environment is activated."""
    print_header("Checking Conda Environment")

    # Check if we're in local mode
    if mode == "auto":
        cmd = "echo $HOSTNAME"
        hostname, _, _ = execute_command(cmd, verbose=False)
        is_local = not ("c1" in hostname or "leonardo" in hostname)
    else:
        is_local = (mode == "local")

    # Check hostname to determine which conda environment we should be in
    cmd = "echo $HOSTNAME"
    hostname, _, _ = execute_command(cmd, verbose=False)
    print_info(f"Using $HOSTNAME: {hostname} to determine which conda environment we should be in")
    if "c1" in hostname or "c2" in hostname:
        python_path = "/data/horse/ws/ryma833h-DCFT_Shared/evalchemy/env/evalchemy/bin/python3.10"
        activate_cmd = "source /data/horse/ws/ryma833h-DCFT_Shared/miniconda3/bin/activate /data/horse/ws/ryma833h-DCFT_Shared/evalchemy/env/evalchemy"
        print_info(f"Detected Capella environment, checking python path: {python_path}")
    elif "leonardo" in hostname:
        python_path = "/leonardo_work/EUHPC_E03_068/DCFT_shared/evalchemy/env/cpu-evalchemy/bin/python3.10"
        activate_cmd = "source /leonardo_work/EUHPC_E03_068/DCFT_shared/mamba/bin/activate /leonardo_work/EUHPC_E03_068/DCFT_shared/evalchemy/env/cpu-evalchemy"
        print_info(f"Detected Leonardo environment, checking python path: {python_path}")
    elif "tacc" in hostname:
        python_path = "/work/08134/negin/anaconda3/envs/evalchemy/bin/python3.10"
        activate_cmd = "source /work/08134/negin/anaconda3/bin/activate evalchemy"
        print_info(f"Detected TACC environment, checking python path: {python_path}")
    else:
        # For local environments, we don't enforce a specific Python path
        print_info(f"Local environment detected, not enforcing specific conda environment")
        
        # If watchdog is enabled, just check if Python is accessible
        if watchdog and is_local:
            cmd = "which python"
            stdout, _, return_code = execute_command(cmd)
            if return_code != 0:
                print_error("Python not found. Please make sure Python is installed and available in your PATH.")
                return False
            print_info(f"Using Python from: {stdout}")
        
        return True

    # we'll check if the environment exists
    cmd = "readlink -f $(which python)"
    stdout, _, return_code = execute_command(cmd)

    if return_code != 0 or stdout != python_path:
        if watchdog:
            print_error(f"You have not activated the correct conda environment. Your python path is: {stdout}")
            print_error("This is necessary when '--watchdog' is used. Please activate the evalchemy conda environment:")
            print_error(activate_cmd)
            return False
        else:
            print_warning(f"You are not using the suggested conda environment. Your python path is: {stdout}")

    return True


def generate_evaluation_dataset_hash(tasks, system_instruction=None):
    """Generate a 4-character hash from the task list and system instruction."""
    tasks_str = ",".join(sorted(tasks))
    hash_obj = hashlib.md5((tasks_str + (system_instruction or "")).encode())
    return hash_obj.hexdigest()[:4]


def check_dataset_exists(repo_id):
    """Check if a dataset repository exists on Hugging Face using the HfApi."""
    api = HfApi()
    try:
        api.repo_info(repo_id=repo_id, repo_type="dataset")
        return True
    except Exception:
        return False


def create_evaluation_dataset(tasks, system_instruction=None):
    """Create or use cached evaluation dataset."""
    print_header("Preparing Evaluation Dataset")

    # Generate a cached dataset name based on tasks
    eval_dataset_hash = generate_evaluation_dataset_hash(tasks, system_instruction)
    cached_dataset_id = f"mlfoundations-dev/evalset_{eval_dataset_hash}"

    # Check if the cached dataset exists
    if check_dataset_exists(cached_dataset_id):
        print_success(f"Using cached evaluation dataset: {cached_dataset_id}")
        return cached_dataset_id

    # If not, create a new evaluation dataset
    print_info("Creating new evaluation dataset...")
    print_warning(
        "This may take a while the first time the eval datasets are downloaded and parsed. Consider running locally with more cpus."
    )
    tasks_str = ",".join(tasks)
    if system_instruction:
        cmd = f"python -m eval.eval --model upload_to_hf --tasks {tasks_str} --model_args repo_id={cached_dataset_id} --output_path logs --system_instruction '{system_instruction}'"
    else:
        cmd = f"python -m eval.eval --model upload_to_hf --tasks {tasks_str} --model_args repo_id={cached_dataset_id} --output_path logs"

    print_warning(f"Running command: {cmd}")
    stdout, stderr, return_code = execute_command(cmd)

    if return_code != 0:
        print_error("Failed to create evaluation dataset.")
        print_error(f"Error: {stderr}")
        return False

    print_success(f"Evaluation dataset created at: https://huggingface.co/datasets/{cached_dataset_id}")
    return cached_dataset_id


def download_model(model_name):
    """Download a model from Hugging Face."""
    print_info(f"Downloading model: {model_name}")
    try:
        model_path = snapshot_download(repo_id=model_name)
        print_success(f"Model downloaded successfully to: {model_path}")
        return model_path
    except Exception as e:
        print_error(f"Failed to download model: {str(e)}")
        sys.exit(1)


def download_dataset(dataset_name):
    """Download a dataset from Hugging Face."""
    print_info(f"Downloading dataset: {dataset_name}")
    try:
        dataset_path = snapshot_download(repo_id=dataset_name, repo_type="dataset")
        print_success(f"Dataset downloaded successfully to: {dataset_path}")
        return dataset_path
    except Exception as e:
        print_error(f"Failed to download dataset: {str(e)}")
        sys.exit(1)


<<<<<<< HEAD
def launch_local(
    model_path,
    dataset_path,
    output_dataset_dir,
    num_shards,
    logs_dir,
):
    """Launch local job processing using the local shell script."""
    print_header("Launching Local Processing Job")

    local_script = "eval/distributed/process_shards_local.sh"
    print_info("Using process_shards_local.sh for local processing")

    # Create a temporary script file with the correct parameters
    temp_script_file = os.path.join(logs_dir, "job_local.sh")
    with open(local_script, "r") as f:
        script_content = f.read()

    # Replace parameters in the script using regex pattern matching
    script_content = re.sub(r"export GLOBAL_SIZE=.*", f'export GLOBAL_SIZE={num_shards}', script_content)
    script_content = re.sub(r"export MODEL_NAME=.*", f'export MODEL_NAME="{model_path}"', script_content)
    script_content = re.sub(r"export INPUT_DATASET=.*", f'export INPUT_DATASET="{dataset_path}"', script_content)
    script_content = re.sub(r"export OUTPUT_DATASET=.*", f'export OUTPUT_DATASET="{output_dataset_dir}"', script_content)

    # Update the GPU range in the for loop based on num_shards
    gpu_range_pattern = r"for RANK in \{.*\}; do"
    gpu_range = f"for RANK in {{0..{min(num_shards-1, 7)}}}; do"  # Limit to 8 GPUs by default
    script_content = re.sub(gpu_range_pattern, gpu_range, script_content)

    with open(temp_script_file, "w") as f:
        f.write(script_content)

    print_success(f"Created temporary script file: {temp_script_file}")
    os.chmod(temp_script_file, 0o755)  # Make it executable

    # Launch the local job
    job_id = f"local_{int(time.time())}"
    log_file = os.path.join(logs_dir, f"{job_id}.out")
    cmd = f"bash {temp_script_file} > {log_file} 2>&1 &"
    stdout, stderr, return_code = execute_command(cmd)

    if return_code != 0:
        print_error(f"Failed to launch local job: {stderr}")
        return None

    # Get the process ID of the background job
    cmd = "echo $!"
    stdout, _, _ = execute_command(cmd)
    if stdout.strip():
        process_id = stdout.strip()
        print_success(f"Local job launched with process ID: {process_id}")
    else:
        process_id = "unknown"
        print_warning("Could not determine process ID for local job")

    print_info(f"Results will be saved locally to {output_dataset_dir}")
    print_info(f"[View logs] tail -f {log_file}")

    return job_id


=======
def launch_eval_sbatch(cmd, logs_dir):
    """Launch the sbatch job for evaluation step."""
    print_header("Launching SBATCH Job")

    sbatch_script = "eval/distributed/run_evaluations_tacc.sbatch" 
    # Create a temporary sbatch script with the correct parameters
    temp_sbatch_file = os.path.join(logs_dir, "job.sbatch")
    with open(sbatch_script, "r") as f:
        sbatch_content = f.read()

    sbatch_content = re.sub(r"export EVAL_COMMAND=.*", f'export EVAL_COMMAND="{cmd}"', sbatch_content)
    sbatch_content = re.sub(r"(^#!.*\n)", r"\1#SBATCH --output=" + logs_dir + r"/%A_%a.out\n", sbatch_content)

    with open(temp_sbatch_file, "w") as f:
        f.write(sbatch_content)

    print_success(f"Created temporary sbatch file: {temp_sbatch_file}")

    # Launch the sbatch job
    cmd = f"sbatch {temp_sbatch_file}"
    stdout, stderr, return_code = execute_command(cmd)

    if return_code != 0:
        print_error(f"Failed to launch sbatch job: {stderr}")
        return None, None

    # Extract the job ID from the output
    job_id_match = re.search(r"Submitted batch job (\d+)", stdout)
    if job_id_match:
        job_id = job_id_match.group(1)
        print_success(f"SBATCH job submitted with ID: {job_id}")
    else:
        print_error("Could not determine job ID from sbatch output.")
        job_id = None

    print_info(f"[Job status] squeue -j {job_id}")
    print_info(f"[Job status] sacct -j {job_id} -X --format=JobID,JobName,State,Elapsed")
    print_info(f"[Cancel job] scancel {job_id}")
    print_info(f"[View logs] tail {logs_dir}/{job_id}_*.out")

    return job_id

>>>>>>> 9bf45ba3
def launch_sbatch(
    model_path,
    dataset_path,
    output_dataset_dir,
    num_shards,
    logs_dir,
    max_job_duration=None,
    tp4=False,
):
    """Launch the sbatch job."""
    print_header("Launching SBATCH Job")

    # Check hostname to determine which sbatch script to use
    cmd = "echo $HOSTNAME"
    hostname, _, _ = execute_command(cmd, verbose=False)
    print_info(f"Using $HOSTNAME: {hostname} to determine which sbatch script to use")
    if "c1" in hostname or "c2" in hostname:
        if tp4:
            sbatch_script = "eval/distributed/process_shards_capella_tp.sbatch"
            print_info("Detected Capella environment with TP4, using process_shards_capella_tp.sbatch")
        else:
            sbatch_script = "eval/distributed/process_shards_capella.sbatch"
            print_info("Detected Capella environment, using process_shards_capella.sbatch")
    elif "leonardo" in hostname:
        sbatch_script = "eval/distributed/process_shards_leonardo.sbatch"
        print_info("Detected Leonardo environment, using process_shards_leonardo.sbatch")
        if tp4:
            sbatch_script = "eval/distributed/process_shards_leonardo_tp.sbatch"
            print_info("Detected Leonardo environment with TP4, using process_shards_leonardo_tp.sbatch")
        else:
            sbatch_script = "eval/distributed/process_shards_leonardo.sbatch"
            print_info("Detected Leonardo environment, using process_shards_leonardo.sbatch")
    elif "tacc" in hostname:
        sbatch_script = "eval/distributed/process_shards_tacc.sbatch"
        print_info("Detected TACC environment, using process_shards_tacc.sbatch")
    else:
        print_warning(f"Unknown hostname: {hostname}, defaulting to local processing")
        return launch_local(model_path, dataset_path, output_dataset_dir, num_shards, logs_dir)

    # Create a temporary sbatch script with the correct parameters
    temp_sbatch_file = os.path.join(logs_dir, "job.sbatch")
    with open(sbatch_script, "r") as f:
        sbatch_content = f.read()

    # Replace parameters in the sbatch script using regex pattern matching
    sbatch_content = re.sub(r"#SBATCH --array=.*", f"#SBATCH --array=0-{num_shards-1}", sbatch_content)
    sbatch_content = re.sub(r"export INPUT_DATASET=.*", f'export INPUT_DATASET="{dataset_path}"', sbatch_content)
    sbatch_content = re.sub(
        r"export OUTPUT_DATASET=.*", f'export OUTPUT_DATASET="{output_dataset_dir}"', sbatch_content
    )
    sbatch_content = re.sub(r"export MODEL_NAME=.*", f'export MODEL_NAME="{model_path}"', sbatch_content)
    sbatch_content = re.sub(r"(^#!.*\n)", r"\1#SBATCH --output=" + logs_dir + r"/%A_%a.out\n", sbatch_content)

    # Update job duration if specified
    if max_job_duration:
        formatted_duration = f"{max_job_duration:02d}:00:00"
        sbatch_content = re.sub(r"#SBATCH --time=.*", f"#SBATCH --time={formatted_duration}", sbatch_content)
        print_info(f"Setting job duration to {formatted_duration}")

    with open(temp_sbatch_file, "w") as f:
        f.write(sbatch_content)

    print_success(f"Created temporary sbatch file: {temp_sbatch_file}")

    # Launch the sbatch job
    cmd = f"sbatch {temp_sbatch_file}"
    stdout, stderr, return_code = execute_command(cmd)

    if return_code != 0:
        print_error(f"Failed to launch sbatch job: {stderr}")
        return None, None

    # Extract the job ID from the output
    job_id_match = re.search(r"Submitted batch job (\d+)", stdout)
    if job_id_match:
        job_id = job_id_match.group(1)
        print_success(f"SBATCH job submitted with ID: {job_id}")
    else:
        print_error("Could not determine job ID from sbatch output.")
        job_id = None

    print_info(f"Results will be saved locally to {output_dataset_dir}")
    print_info(f"[Job status] squeue -j {job_id}")
    print_info(f"[Job status] sacct -j {job_id} -X --format=JobID,JobName,State,Elapsed")
    print_info(f"[Cancel job] scancel {job_id}")
    print_info(f"[View logs] tail {logs_dir}/{job_id}_*.out")

    return job_id


def monitor_local_job(job_id, logs_dir, num_shards, watchdog_interval_min=1):
    """Monitor a local job's progress."""
    print_header("Monitoring Local Job Progress")

    # Determine the log file pattern based on the job ID
    log_file = f"{logs_dir}/{job_id}.out"
    
    # Make sure there's enough time for jobs to start
    time.sleep(5)

    counter = 0
    try:
        while True:
            # Check if the job is still running by checking for process activity
            cmd = "ps aux | grep process_shard.py | grep -v grep | wc -l"
            stdout, _, _ = execute_command(cmd, verbose=False)
            running_count = int(stdout.strip())
            
            # Count various progress indicators
            progress_metrics = [
                ("Shards started", f'grep -c "processing shard" {log_file}'),
                ("Models loading", f'grep -c "Starting to load model" {log_file}'),
                ("Engines initialized", f'grep -c "init engine" {log_file}'),
                ("Completed shards", f'grep -c "Shard successfully processed" {log_file}'),
            ]
            
            results = {}
            for label, cmd in progress_metrics:
                stdout, _, _ = execute_command(cmd, verbose=False)
                count = int(stdout.strip()) if stdout.strip().isdigit() else 0
                results[label] = count
                
            print_info(f"({counter*watchdog_interval_min}m) Local Job Status: {results['Completed shards']} completed, {running_count} processes running")
            
            for label, count in results.items():
                percentage = (count / num_shards) * 100
                print(f"  {label}: {count}/{num_shards} ({percentage:.1f}%)")
                
            # Check if all shards are completed
            if results['Completed shards'] >= num_shards or running_count == 0:
                if results['Completed shards'] >= num_shards:
                    print_success("All shards have been processed")
                else:
                    print_warning("No processes running but not all shards completed")
                break
                
            # Wait before checking again
            time.sleep(watchdog_interval_min * 60)
            counter += 1
    except KeyboardInterrupt:
        print_warning("Monitoring interrupted. Job may still be running.")
        return


def monitor_job(job_id, logs_dir, num_shards, watchdog_interval_min=1):
    """Monitor the slurm job and show progress."""
    # Check if this is a local job
    if job_id.startswith("local_"):
        return monitor_local_job(job_id, logs_dir, num_shards, watchdog_interval_min)
        
    print_header("Monitoring Job Progress")

    # Determine the log file pattern based on the job ID
    log_pattern = f"{logs_dir}/{job_id}_*.out"

    # Define job states
    running_states = ["RUNNING", "PENDING", "REQUEUED", "CONFIGURING", "COMPLETING", "RESIZING", "SUSPENDED", "REVOKED"]
    failed_states = [
        "FAILED",
        "TIMEOUT",
        "CANCELLED",
        "OUT_OF_MEMORY",
        "NODE_FAIL",
        "PREEMPTED",
        "DEADLINE",
        "BOOT_FAIL",
        "SPECIAL_EXIT",
    ]

    time.sleep(5)
    counter = 0
    try:
        while True:
            # Get job state counts
            cmd = f"sacct -j {job_id} -X --format=State --noheader"
            stdout, _, _ = execute_command(cmd, verbose=False)

            if not stdout.strip():
                print_warning("No job state information available yet. Waiting...")
                time.sleep(10)
                continue

            states = stdout.strip().split("\n")

            # Count states by category
            running_count = sum(1 for state in states if any(s in state for s in running_states))
            completed_count = sum(1 for state in states if "COMPLETED" in state)
            failed_count = sum(1 for state in states if any(s in state for s in failed_states))
            total_count = len(states)

            # Show job summary
            print_info(
                f"({counter*watchdog_interval_min}m) Job Status: {completed_count} completed, {running_count} running, {failed_count} failed, {total_count} total"
            )

            # Show failed jobs if any
            if failed_count > 0:
                # Create regex pattern for failed states
                failed_pattern = "|".join(failed_states)
                cmd = f"sacct -j {job_id} -X --format=JobID%20,State,ExitCode --noheader | grep -E '{failed_pattern}'"
                stdout, _, _ = execute_command(cmd, verbose=False)
                if stdout.strip():
                    print_warning(f"Failed jobs (showing up to 5):")
                    failed_lines = stdout.strip().split("\n")
                    for i, line in enumerate(failed_lines[:5]):  # Show at most 5 failed jobs
                        print_warning(f"  {line}")
                    if len(failed_lines) > 5:
                        print_warning(f"  ... and {len(failed_lines) - 5} more")

            # Check if all jobs are done
            if running_count == 0:
                print_success("All jobs have reached a finished state")
                break

            # Count various progress indicators
            progress_metrics = [
                ("Shards started", f'grep -l "processing shard" {log_pattern} | wc -l'),
                ("Models loading", f'grep -l "Starting to load model" {log_pattern} | wc -l'),
                ("Engines initialized", f'grep -l "init engine" {log_pattern} | wc -l'),
                ("Completed shards", f'grep -l "Shard successfully processed" {log_pattern} | wc -l'),
            ]

            for label, cmd in progress_metrics:
                stdout, _, _ = execute_command(cmd, verbose=False)
                count = int(stdout.strip())
                percentage = (count / num_shards) * 100
                print(f"  {label}: {count}/{num_shards} ({percentage:.1f}%)")

            # Wait before checking again
            time.sleep(watchdog_interval_min * 60)
            counter += 1
    except KeyboardInterrupt:
        print_warning("Monitoring interrupted. Job is still running.")
        return


def check_local_job_completion(job_id, output_dir=None):
    """Check if a local job completed successfully."""
    print_header("Checking Local Job Completion")
    
    # Check if the output directory contains parquet files
    if output_dir:
        cmd = f"ls -1 {output_dir}/*.parquet 2>/dev/null | wc -l"
        stdout, _, _ = execute_command(cmd)
        file_count = int(stdout.strip())
        print_info(f"Found {file_count} parquet files in {output_dir}")
        
        # Check the log file for errors
        log_file = f"logs/{output_dir.split('/')[-1]}/{job_id}.out"
        cmd = f"grep -c 'ERROR' {log_file}"
        stdout, _, _ = execute_command(cmd)
        error_count = int(stdout.strip()) if stdout.strip().isdigit() else 0
        
        if error_count > 0:
            print_warning(f"Found {error_count} errors in log file")
            # Show a sample of errors
            cmd = f"grep 'ERROR' {log_file} | head -5"
            stdout, _, _ = execute_command(cmd)
            if stdout.strip():
                print_warning("Sample errors:")
                for line in stdout.strip().split("\n"):
                    print_warning(f"  {line}")
        
        # Return true if we have a reasonable number of parquet files
        # This is a heuristic - adjust based on your needs
        return file_count > 0
    
    return False


def check_job_completion(job_id, output_dir=None):
    """Check if all array jobs completed successfully and report detailed status."""
    # Check if this is a local job
    if job_id.startswith("local_"):
        return check_local_job_completion(job_id, output_dir)
    
    print_header("Checking Job Completion")

    # Define job states
    failed_states = [
        "FAILED",
        "TIMEOUT",
        "CANCELLED",
        "OUT_OF_MEMORY",
        "NODE_FAIL",
        "PREEMPTED",
        "DEADLINE",
        "BOOT_FAIL",
        "SPECIAL_EXIT",
    ]

    # Get detailed job information
    cmd = f"sacct -j {job_id} -X --format=JobID%20,JobName,Elapsed,State,ExitCode --noheader"
    stdout, _, _ = execute_command(cmd)

    # Parse the output and count jobs by state
    lines = stdout.strip().split("\n") if stdout.strip() else []
    total_jobs = len(lines)
    completed_jobs = sum(1 for line in lines if "COMPLETED" in line)
    failed_jobs = sum(1 for line in lines if any(state in line for state in failed_states))

    # Print job statistics
    print_info(f"Total jobs: {total_jobs}")
    print_info(f"Completed jobs: {completed_jobs}")
    print_info(f"Failed jobs: {failed_jobs}")

    # Show detail on failed jobs if any
    if failed_jobs > 0:
        print_warning("Failed jobs:")
        failure_types = {}

        # Group failures by state
        for line in lines:
            if any(state in line for state in failed_states):
                for state in failed_states:
                    if state in line:
                        failure_types.setdefault(state, []).append(line)
                        break

        # Print summary by failure type
        for failure_type, failed_lines in failure_types.items():
            print_warning(f"  {failure_type}: {len(failed_lines)} jobs")

            # Print up to 3 examples of each failure type
            for i, line in enumerate(failed_lines[:3]):
                print_warning(f"    {line}")

            if len(failed_lines) > 3:
                print_warning(f"    ... and {len(failed_lines) - 3} more {failure_type} jobs")

            # Special message for TIMEOUT failures
            if failure_type == "TIMEOUT":
                print_error("Jobs timed out! Use --max-job-duration parameter to increase the time limit.")

    if completed_jobs == total_jobs:
        print_success("All jobs completed successfully.")
    else:
        print_warning(f"{completed_jobs}/{total_jobs} jobs completed successfully.")

    if output_dir:
        cmd = f"ls -1 {output_dir}/*.parquet 2>/dev/null | wc -l"
        stdout, _, _ = execute_command(cmd)
        file_count = int(stdout.strip())
        print_info(f"Found {file_count} parquet files in {output_dir}")

    # Calculate and print time statistics for completed jobs
    if completed_jobs > 0:
        cmd = f"""sacct -j {job_id} -X --format=JobID%20,JobName,Elapsed,State --noheader | grep COMPLETED | awk '
        {{
            split($3, time, ":");
            seconds = time[1]*3600 + time[2]*60 + time[3];
            total += seconds;
            if (NR == 1 || seconds < min) min = seconds;
            if (NR == 1 || seconds > max) max = seconds;
            count++;
        }}
        END {{
            avg = total/count;
            total_hours = total / 3600;
            printf "Min: %02d:%02d:%02d, Max: %02d:%02d:%02d, Mean: %02d:%02d:%02d, Total: %.1f GPU hours\\n", 
                int(min/3600), int((min%3600)/60), min%60,
                int(max/3600), int((max%3600)/60), max%60,
                int(avg/3600), int((avg%3600)/60), avg%60,
                total_hours
        }}'"""

        stdout, _, _ = execute_command(cmd)
        if stdout.strip():
            print_success(f"Job timing statistics (for completed jobs):\n  {stdout}")

    # Return true if enough jobs completed to consider the overall job successful
    # Here we're considering 90% completion as a reasonable threshold, but this could be adjusted
    return completed_jobs >= total_jobs * 0.9


def upload_shards_to_hub(output_dir, output_repo_id):
    """Upload all locally saved shards to HuggingFace Hub."""
    print_header("Uploading Results to HuggingFace Hub")

    # Check if output directory exists using shell command
    cmd = f"test -d {output_dir} && echo 'exists' || echo 'not exists'"
    stdout, _, _ = execute_command(cmd)
    if stdout.strip() == "not exists":
        print_error(f"Output directory {output_dir} does not exist")
        return False

    # Check if there are any parquet files
    cmd = f"ls -1 {output_dir}/*.parquet 2>/dev/null | wc -l"
    stdout, _, _ = execute_command(cmd)
    file_count = int(stdout.strip())

    if file_count == 0:
        print_error(f"No parquet files found in {output_dir}")
        return False

    print_info(f"Found {file_count} parquet files to upload")

    # Parse repository ID to get organization and repository name
    parts = output_repo_id.split("/")
    if len(parts) != 2:
        print_error(f"Invalid repository ID format: {output_repo_id}. Expected format: 'organization/repository'")
        return False

    org = parts[0]
    repo_name = parts[1]

    # Create the dataset repository if it doesn't exist
    cmd = f"huggingface-cli repo create {repo_name} --organization {org} --type dataset -y || echo 'Repository already exists'"
    stdout, stderr, return_code = execute_command(cmd)

    if return_code != 0:
        print_warning(f"Repository creation returned non-zero status: {stderr}")

    # Upload all files
    print_info(f"Uploading files from {output_dir} to {output_repo_id}...")
    cmd = f"huggingface-cli upload {output_repo_id} {output_dir} --repo-type dataset"
    stdout, stderr, return_code = execute_command(cmd)

    if return_code != 0:
        print_error(f"Failed to upload files: {stderr}")
        return False

    print_success(f"All files successfully uploaded to {output_repo_id}")
    print_info(f"View the dataset at https://huggingface.co/datasets/{output_repo_id}")
    return True


<<<<<<< HEAD
def compute_and_upload_scores(tasks, output_repo_id, model_name, use_database=True):
=======
def compute_and_upload_scores(tasks, output_repo_id, model_name, logs_dir):
>>>>>>> 9bf45ba3
    """Compute and upload scores."""
    print_header("Computing and Uploading Scores")
    if "LiveCodeBench" in tasks:
        print_warning("LiveCodeBench evaluation takes ~15mins")

    tasks_str = ",".join(tasks)
    db_flag = "--use_database" if use_database else ""
    cmd = f'python -m eval.eval --model precomputed_hf --model_args "repo_id={output_repo_id}",model="{model_name}" --tasks {tasks_str} --output_path logs {db_flag}'

    # Check hostname to determine which sbatch script to use
    hostname_cmd = "echo $HOSTNAME"
    hostname, _, _ = execute_command(hostname_cmd, verbose=False)
    print_info(f"Using $HOSTNAME: {hostname} to determine cluster environment.")
    if "tacc" in hostname:
        print_info("Detected TACC environment. Computing scores on TACC.")
        job_id = launch_eval_sbatch(cmd, logs_dir)
        if not job_id:
            return False

        print_info("Watchdog mode enabled. Monitoring job progress...")
        monitor_job(job_id, logs_dir, 1)

        # Check completion
        if not check_job_completion(job_id):
            print_error("Some jobs failed. Failed to compute and upload scores.")
            return False
    else:
        stdout, stderr, return_code = execute_command(cmd)

        if return_code != 0:
            print_error(f"Failed to compute and upload scores: {stderr}")
            return False

    print_success("Scores computed and uploaded successfully.")
    return True


def main():
    parser = argparse.ArgumentParser(description="Distributed Evaluation Job Manager")
    parser.add_argument(
        "--tasks",
        type=str,
        default="LiveCodeBench,AIME24,AIME25,AMC23,GPQADiamond,MATH500",
        help="Comma-separated list of tasks to evaluate",
    )
    parser.add_argument("--model_name", type=str, required=True, help="Model name/path to evaluate")
    parser.add_argument("--num_shards", type=int, default=128, help="Number of shards for distributed evaluation")
    parser.add_argument("--watchdog", action="store_true", help="Monitor job progress and compute scores when done")
    parser.add_argument(
        "--max-job-duration",
        type=int,
        default=None,
        help="Maximum job duration in hours (default: use sbatch script default)",
    )
    parser.add_argument(
        "--mode",
        type=str,
        choices=["auto", "slurm", "local"],
        default="auto",
        help="Deployment mode: auto (detect), slurm (use sbatch), or local (use shell script)",
    )
    parser.add_argument(
        "--num_gpus",
        type=int,
        default=8,
        help="Number of GPUs to use for local processing (ignored in slurm mode)",
    )
    parser.add_argument(
        "--no-upload",
        action="store_true",
        help="Do not upload results to Hugging Face (useful for local testing)",
    )
    parser.add_argument("--no_sanity", action="store_true", help="Skip environment sanity checks")
    parser.add_argument("--system_instruction", type=str, default=None, help="System instruction for the model")
    parser.add_argument("--tp4", action="store_true", help="Use Tensor Parallelism with 4 GPUs")
    parser.add_argument("--timestamp", action="store_true", help="Add a timestamp to the output evaluation dataset")

    args = parser.parse_args()

    # Load environment variables from .env file
    load_dotenv()

    # Validate tasks
    tasks = [task.strip() for task in args.tasks.split(",")]
    print_info(f"Tasks to evaluate: {', '.join(tasks)}")

    # Check required environment variables
    if not check_required_env_vars(args.mode):
        sys.exit(1)

    # Activate conda environment
    if not check_conda_env(args.mode, args.watchdog):
        sys.exit(1)
    if not args.no_sanity:
        # Check required environment variables
        if not check_required_env_vars():
            sys.exit(1)

        # Activate conda environment
        if not check_conda_env(args.watchdog):
            sys.exit(1)

    # Generate timestamp and repository ID for results
    timestamp = str(int(time.time()))
    evaluation_dataset_hash = generate_evaluation_dataset_hash(tasks, args.system_instruction)
    if args.timestamp:
        suffix = f"_{timestamp}_eval_{evaluation_dataset_hash}"
    else:
        suffix = f"_eval_{evaluation_dataset_hash}"
    remaining_characters = 96 - len(suffix)
    model_name_short = args.model_name.split("/")[-1][:remaining_characters]
    output_dataset = f"mlfoundations-dev/{model_name_short}{suffix}"

    # Create or get cached evaluation dataset
    input_dataset = create_evaluation_dataset(tasks, args.system_instruction)
    if not input_dataset:
        sys.exit(1)

    print_header("Preparing for Distributed Evaluation Job")

    # Output directories
    output_dataset_repo_name = output_dataset.split("/")[-1]
    logs_dir = os.path.join("logs", output_dataset_repo_name)
    os.makedirs(logs_dir, exist_ok=True)
    print_info(f"Logs directory: {logs_dir}")
    output_dataset_dir = os.path.join("results", output_dataset_repo_name)
    os.makedirs(output_dataset_dir, exist_ok=True)
    print_info(f"Output dataset directory: {output_dataset_dir}")

    # Download the dataset and model
    dataset_path = download_dataset(input_dataset)
    model_path = download_model(args.model_name)

    # Determine processing mode
    if args.mode == "auto":
        # Check hostname to determine which mode to use
        cmd = "echo $HOSTNAME"
        hostname, _, _ = execute_command(cmd, verbose=False)
        if "c1" in hostname or "leonardo" in hostname:
            print_info(f"Detected cluster environment on {hostname}, using SLURM mode")
            processing_mode = "slurm"
        else:
            print_info(f"No cluster environment detected, using local mode")
            processing_mode = "local"
    else:
        processing_mode = args.mode
        print_info(f"Using user-specified {processing_mode} mode")

    # Adjust number of shards for local processing if needed
    local_num_shards = args.num_shards
    if processing_mode == "local":
        if local_num_shards > args.num_gpus:
            print_warning(f"Limiting number of shards to {args.num_gpus} for local processing (number of available GPUs)")
            local_num_shards = args.num_gpus

    # Launch job with the dataset repo but save to output repo
    if processing_mode == "local":
        job_id = launch_local(
            model_path,
            dataset_path,
            output_dataset_dir,
            local_num_shards,
            logs_dir,
        )
    else:  # slurm mode
        # Launch sbatch job with the dataset repo but save to output repo
        job_id = launch_sbatch(
            model_path,
            dataset_path,
            output_dataset_dir,
            args.num_shards,
            logs_dir,
            args.max_job_duration,
            args.tp4,
        )
    
    if not job_id:
        sys.exit(1)

    # If watchdog flag is not set, exit
    if not args.watchdog:
        print_info("Watchdog mode not enabled. Exiting.")
        exit(0)

    # Monitor job
    print_info("Watchdog mode enabled. Monitoring job progress...")
    monitor_job(job_id, logs_dir, args.num_shards if processing_mode == "slurm" else local_num_shards)

    # Check completion
    if not check_job_completion(job_id, output_dataset_dir):
        print_error("Some jobs failed.")
        exit(1)

<<<<<<< HEAD
    # Upload shards if not disabled
    if not args.no_upload:
        upload_shards_to_hub(output_dataset_dir, output_dataset)
    else:
        print_info("Skipping upload to Hugging Face as requested with --no-upload flag")

    # Compute and upload scores - use database only for cluster environments
    use_database = (processing_mode in ["slurm", "local"]) and not args.no_upload
    if compute_and_upload_scores(tasks, output_dataset, args.model_name, use_database):
        if not args.no_upload:
            print_success(f"Evaluation completed successfully. Results uploaded to {output_dataset}")
            print_info(f"View the results at: https://huggingface.co/datasets/{output_dataset}")
        else:
            print_success(f"Evaluation completed successfully. Results saved locally to {output_dataset_dir}")
=======
    # Upload shards
    upload_shards_to_hub(output_dataset_dir, output_dataset)

    # Compute and upload scores
    if compute_and_upload_scores(tasks, output_dataset, args.model_name, logs_dir):
        print_success(f"Evaluation completed successfully. Results uploaded to {output_dataset}")
        print_info(f"View the results at: https://huggingface.co/datasets/{output_dataset}")
>>>>>>> 9bf45ba3
    else:
        print_error("Failed to compute and upload scores.")
        exit(1)


if __name__ == "__main__":
    main()<|MERGE_RESOLUTION|>--- conflicted
+++ resolved
@@ -270,7 +270,6 @@
         sys.exit(1)
 
 
-<<<<<<< HEAD
 def launch_local(
     model_path,
     dataset_path,
@@ -332,7 +331,6 @@
     return job_id
 
 
-=======
 def launch_eval_sbatch(cmd, logs_dir):
     """Launch the sbatch job for evaluation step."""
     print_header("Launching SBATCH Job")
@@ -375,7 +373,6 @@
 
     return job_id
 
->>>>>>> 9bf45ba3
 def launch_sbatch(
     model_path,
     dataset_path,
@@ -803,11 +800,7 @@
     return True
 
 
-<<<<<<< HEAD
-def compute_and_upload_scores(tasks, output_repo_id, model_name, use_database=True):
-=======
-def compute_and_upload_scores(tasks, output_repo_id, model_name, logs_dir):
->>>>>>> 9bf45ba3
+def compute_and_upload_scores(tasks, output_repo_id, model_name, logs_dir, use_database=True):
     """Compute and upload scores."""
     print_header("Computing and Uploading Scores")
     if "LiveCodeBench" in tasks:
@@ -1001,22 +994,6 @@
         print_error("Some jobs failed.")
         exit(1)
 
-<<<<<<< HEAD
-    # Upload shards if not disabled
-    if not args.no_upload:
-        upload_shards_to_hub(output_dataset_dir, output_dataset)
-    else:
-        print_info("Skipping upload to Hugging Face as requested with --no-upload flag")
-
-    # Compute and upload scores - use database only for cluster environments
-    use_database = (processing_mode in ["slurm", "local"]) and not args.no_upload
-    if compute_and_upload_scores(tasks, output_dataset, args.model_name, use_database):
-        if not args.no_upload:
-            print_success(f"Evaluation completed successfully. Results uploaded to {output_dataset}")
-            print_info(f"View the results at: https://huggingface.co/datasets/{output_dataset}")
-        else:
-            print_success(f"Evaluation completed successfully. Results saved locally to {output_dataset_dir}")
-=======
     # Upload shards
     upload_shards_to_hub(output_dataset_dir, output_dataset)
 
@@ -1024,7 +1001,6 @@
     if compute_and_upload_scores(tasks, output_dataset, args.model_name, logs_dir):
         print_success(f"Evaluation completed successfully. Results uploaded to {output_dataset}")
         print_info(f"View the results at: https://huggingface.co/datasets/{output_dataset}")
->>>>>>> 9bf45ba3
     else:
         print_error("Failed to compute and upload scores.")
         exit(1)
