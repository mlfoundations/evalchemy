--- conflicted
+++ resolved
@@ -266,20 +266,17 @@
             sbatch_script = "eval/distributed/process_shards_capella.sbatch"
             print_info("Detected Capella environment, using process_shards_capella.sbatch")
     elif "leonardo" in hostname:
-<<<<<<< HEAD
         sbatch_script = "eval/distributed/process_shards_leonardo.sbatch"
         print_info("Detected Leonardo environment, using process_shards_leonardo.sbatch")
-    elif "tacc" in hostname:
-        sbatch_script = "eval/distributed/process_shards_tacc.sbatch"
-        print_info("Detected TACC environment, using process_shards_tacc.sbatch")
-=======
         if tp4:
             sbatch_script = "eval/distributed/process_shards_leonardo_tp.sbatch"
             print_info("Detected Leonardo environment with TP4, using process_shards_leonardo_tp.sbatch")
         else:
             sbatch_script = "eval/distributed/process_shards_leonardo.sbatch"
             print_info("Detected Leonardo environment, using process_shards_leonardo.sbatch")
->>>>>>> 53fea963
+    elif "tacc" in hostname:
+        sbatch_script = "eval/distributed/process_shards_tacc.sbatch"
+        print_info("Detected TACC environment, using process_shards_tacc.sbatch")
     else:
         raise ValueError(f"Unknown hostname: {hostname}, can't determine which sbatch script to use")
 
@@ -613,10 +610,7 @@
     )
     parser.add_argument("--no_sanity", action="store_true", help="Skip environment sanity checks")
     parser.add_argument("--system_instruction", type=str, default=None, help="System instruction for the model")
-<<<<<<< HEAD
-=======
     parser.add_argument("--tp4", action="store_true", help="Use Tensor Parallelism with 4 GPUs")
->>>>>>> 53fea963
 
     args = parser.parse_args()
 
