import argparse
import concurrent.futures
import json
import logging
import os
import sys
import time
from typing import Dict, List, Optional, Union

import lm_eval.api.metrics
import lm_eval.api.registry
import lm_eval.api.task
import lm_eval.models
import torch.distributed as dist
import yaml
from lm_eval import evaluator as pretrain_evaluator
from lm_eval import utils
from lm_eval.__main__ import parse_eval_args, setup_parser
from lm_eval.api.model import LM
from lm_eval.loggers import EvaluationTracker, WandbLogger
from lm_eval.loggers.utils import add_env_info, add_tokenizer_info, get_git_commit_hash
from lm_eval.tasks import TaskManager as PretrainTaskManager
from lm_eval.utils import handle_non_serializable, sanitize_model_name, simple_parse_args_string

from eval.chat_benchmarks.curator_lm import CuratorAPIModel  # register curator model
from eval.chat_benchmarks.precomputed_hf_lm import PrecomputedHFLM  # register precomputed_hf model
from eval.chat_benchmarks.upload_to_hf_lm import UploadInstancesToHF  # register upload_to_hf model
from eval.constants import LIST_OPENAI_MODELS
from eval.eval_tracker import DCEvaluationTracker
from eval.task import TaskManager as InstructTaskManager


def setup_custom_parser():
    """
    Create a custom argument parser that extends lm-eval-harness parser.
    """
    parser = setup_parser()
    db_group = parser.add_argument_group("database")

    db_group.add_argument("--model_id", type=str, default=None, help="Model UUID for direct database tracking")

    parser.add_argument(
        "--use_database", action="store_true", help="Where to use PostgreSQL Database to track results."
    )
    parser.add_argument(
        "--model_name",
        type=str,
        default=None,
        help="Model name for direct database tracking. If not set, the model path will be used instead.",
    )
    db_group.add_argument(
        "--overwrite-database",
        action="store_true",
        help="By default, we do not overwrite database entry, but if this is passed, we will compute eval even if found in database.",
    )

    db_group.add_argument(
        "--is_external_model",
        action="store_true",
        help="By default, the model is stored as internal in the database. If set, this is overwritten to external.",
    )

    parser.add_argument(
        "--creation_location",
        type=str,
        default="NA",
        help="Specifies which compute server is used for evaluating the model.",
    )

    parser.add_argument(
        "--created_by",
        type=str,
        default="NA",
        help="Specifies who evaluates the model.",
    )

    parser.add_argument(
        "--annotator_model",
        type=str,
        default="auto",
        help="Judge model used to evaluate generations. Example: gpt-4o-mini-2024-07-18",
    )

    parser.add_argument(
        "--config", type=str, help="Path to config yaml. Overwrites --batch_size, --tasks, and --annotator_model"
    )
    parser.add_argument(
        "--debug",
        action="store_true",
        help="Run evalutaions in debug mode on a few examples",
    )
    return parser


def evaluate(
    lm: LM,
    task_manager: InstructTaskManager,
    pretrain_task_manager: PretrainTaskManager,
    task_list: List[str],
    batch_sizes_list: List[int],
    verbosity: str = "INFO",
    args=None,
    **eval_kwargs,
) -> Dict[str, Dict]:
    """
    Evaluate the language model on the given tasks.

    Args:
        lm (LM):
            Language model instance to evaluate.
        task_manager (InstructTaskManager):
            Manager for instruction-based evaluation tasks.
        pretrain_task_manager (PretrainTaskManager):
            Manager for pre-training evaluation tasks.
        task_list (List[str]):
            List of task names to evaluate the model on.
        batch_sizes_list (List[int]):
            List of batch sizes for each task.
        verbosity (str, optional):
            Logging verbosity level. Defaults to "INFO".
        args (Any, optional):
            Additional arguments to pass to the evaluation. Defaults to None.
        **eval_kwargs:
            Additional keyword arguments for evaluation configuration.

    Returns:
        Dict[str, Dict]:
            Dictionary mapping task names to their evaluation results.
            Each result dictionary contains metrics specific to that task.
    """
    eval_logger = utils.eval_logger
    eval_logger.setLevel(getattr(logging, f"{verbosity}"))

    # Split tasks between benchmark and pretrain
    benchmark_tasks = [t for t in task_list if t in task_manager.tasks]
    benchmark_batch_sizes = [b for (t, b) in zip(task_list, batch_sizes_list) if t in task_manager.tasks]
    pretrain_tasks = [t for t in task_list if t in pretrain_task_manager.all_tasks]
    pretrain_batch_sizes = [b for (t, b) in zip(task_list, batch_sizes_list) if t in pretrain_task_manager.all_tasks]

    unknown_tasks = set(task_list).difference(set(benchmark_tasks)).difference(set(pretrain_tasks))

    if len(unknown_tasks) > 0:
        raise ValueError(f"Tasks {unknown_tasks} are not recognized.")

    if benchmark_tasks:
        eval_logger.info(f"Benchmark tasks to evaluate: {benchmark_tasks}")
    if pretrain_tasks:
        eval_logger.info(f"Pretrain tasks to evaluate: {pretrain_tasks}")

    results = {"results": {}}

    # Run benchmark evaluations - sequential generation, parallel evaluation
    if benchmark_tasks:
        # Sequential generation since it's GPU-bound
        generate_methods = task_manager.get_list_generate_responses(benchmark_tasks)
        generation_results = []
        valid_tasks = []  # Keep track of valid tasks
        for method, task, batch_size in zip(generate_methods, benchmark_tasks, benchmark_batch_sizes):
            if args.model == "hf":
                lm.batch_size_per_gpu = batch_size
            elif args.model == "vllm":
                lm.batch_size = batch_size
            result = method(lm)
            if result is not None:  # Only keep valid results and their corresponding tasks
                generation_results.append(result)
                valid_tasks.append(task)
        # Get evaluation methods only for valid tasks

        if lm is not None and not hasattr(lm, "upload_to_hub"):
            evaluate_methods = task_manager.get_list_evaluates(valid_tasks)
            cpu_count = os.cpu_count()

            max_workers = min(len(valid_tasks), cpu_count * 2)
            if lm.world_size <= 1 or lm.rank == 0:
                with concurrent.futures.ThreadPoolExecutor(max_workers=max_workers) as executor:
                    evaluate_results = list(
                        executor.map(
                            lambda func_args: func_args[0](func_args[1]), zip(evaluate_methods, generation_results)
                        )
                    )

                # Store results using valid tasks for correct mapping
                for task, result in zip(valid_tasks, evaluate_results):
                    results["results"][task] = result

    # Run pretrain evaluations if any exist
    if pretrain_tasks and args is not None:
        try:
            for pretrain_task, batch_size in zip(pretrain_tasks, pretrain_batch_sizes):
                pretrain_results = pretrain_evaluator.simple_evaluate(
                    model=args.model,
                    model_args=args.model_args,
                    tasks=[pretrain_task],
                    num_fewshot=args.num_fewshot,
                    batch_size=batch_size,
                    max_batch_size=args.max_batch_size,
                    device=args.device,
                    use_cache=args.use_cache,
                    limit=args.limit,
                    check_integrity=args.check_integrity,
                    write_out=args.write_out,
                    log_samples=args.log_samples,
                    evaluation_tracker=args.evaluation_tracker if hasattr(args, "evaluation_tracker") else None,
                    system_instruction=args.system_instruction,
                    apply_chat_template=args.apply_chat_template,
                    fewshot_as_multiturn=args.fewshot_as_multiturn,
                    gen_kwargs=args.gen_kwargs,
                    task_manager=pretrain_task_manager,
                    verbosity=args.verbosity,
                    predict_only=args.predict_only,
                    random_seed=args.seed[0] if hasattr(args, "seed") else None,
                    numpy_random_seed=args.seed[1] if hasattr(args, "seed") else None,
                    torch_random_seed=args.seed[2] if hasattr(args, "seed") else None,
                    fewshot_random_seed=args.seed[3] if hasattr(args, "seed") else None,
                )
                if pretrain_results is not None:
                    results["results"].update(pretrain_results.get("results", {}))
        except Exception as e:
            eval_logger.error(f"Error in pretrain evaluation: {str(e)}")

    # If we're using UploadInstancesToHF, make sure to call upload_to_hub
    if lm is not None and hasattr(lm, "upload_to_hub") and callable(lm.upload_to_hub):
        try:
            eval_logger.info("Uploading accumulated instances to HuggingFace Hub...")
            lm.upload_to_hub()
        except Exception as e:
            eval_logger.error(f"Error uploading instances to HF: {str(e)}")
            import traceback

            traceback.print_exc()

    # If we're using PrecomputedHFLM, update the README with evaluation results
    if lm is not None and hasattr(lm, "update_repo_readme") and callable(lm.update_repo_readme):
        try:
            eval_logger.info("Updating repository README with evaluation results...")
            local_readme_path = os.path.join(
                args.output_path, args.model_args.strip("repo_id=").replace("/", "__") + "_README.md"
            )
            lm.update_repo_readme(results, local_readme_path=local_readme_path)
        except Exception as e:
            eval_logger.error(f"Error updating repository README: {str(e)}")
            import traceback

            traceback.print_exc()

    return results


def update_model_args_with_name(model_args: str, model_name: str) -> str:
    """
    Update model_args string to include pretrained model name if not already present.

    Args:
        model_args: Original model args string
        model_name: Model name to add

    Returns:
        str: Updated model args string
    """
    if not model_args:
        return f"pretrained={model_name}"

    args_dict = simple_parse_args_string(model_args)
    if "pretrained" not in args_dict:
        return f"pretrained={model_name},{model_args}"
    else:
        assert (
            args_dict["pretrained"] == model_name
        ), f"Provided model_args contains different pretrained model '{args_dict['pretrained']}' than specified model_name '{model_name}'"
    return model_args


def cli_evaluate(args: Optional[argparse.Namespace] = None) -> None:
    """
    Command-line interface for evaluating language models.

    Args:
        args: Command line arguments. If None, will parse from sys.argv
    """
    # Parse arguments if not provided
    if not args:
        parser = setup_custom_parser()
        args = parse_eval_args(parser)

    if args.config is not None:
        # This overwrites `--tasks` and `--batch_size`
        with open(args.config, "r") as file:
            tasks_yaml = yaml.safe_load(file)
        args.tasks = ",".join([t["task_name"] for t in tasks_yaml["tasks"]])
        batch_sizes_list = [int(t["batch_size"]) if t["batch_size"] != "auto" else "auto" for t in tasks_yaml["tasks"]]
        args.annotator_model = tasks_yaml.get("annotator_model", args.annotator_model)
    else:
        batch_sizes_list = [
            int(args.batch_size) if args.batch_size != "auto" else args.batch_size
            for _ in range(len(args.tasks.split(",")))
        ]

    # Initialize evaluation tracker
    if args.output_path:
        args.hf_hub_log_args += f",output_path={args.output_path}"
    evaluation_tracker = setup_evaluation_tracker(args.output_path, args.use_database)

    task_list = args.tasks.split(",")

    # If model_id is provided, lookup model weights location from database
    if args.model_id:
        if not args.use_database:
            raise ValueError("--use_database must be set to use --model_id.")
        try:
            model_name = evaluation_tracker.get_model_attribute_from_db(args.model_id, "weights_location")
            args.model_args = update_model_args_with_name(args.model_args or "", model_name)
            utils.eval_logger.info(f"Retrieved model name from database: {model_name}")
        except Exception as e:
            utils.eval_logger.error(f"Failed to retrieve model name from database: {str(e)}")
            sys.exit(1)
        if not args.overwrite_database:
            task_list = [
                task for task in task_list if not evaluation_tracker.check_if_already_done(task, args.model_id)
            ]
            if len(task_list) == 0:
                utils.eval_logger.info("All tasks passed in were found in the database.")
                exit()
    elif args.model_name:
        model_name = args.model_name
        args.model_args = update_model_args_with_name(args.model_args or "", model_name)

    # Initialize tasks
<<<<<<< HEAD
    if args.annotator_model in LIST_OPENAI_MODELS:
        if not os.getenv("OPENAI_API_KEY"):
            raise ValueError("Please set OPENAI_API_KEY")

    task_manager = InstructTaskManager(
        annotator_model=args.annotator_model, debug=args.debug, seed=args.seed, task_list=task_list
    )
=======
    task_manager = InstructTaskManager(annotator_model=args.annotator_model, debug=args.debug, seed=args.seed)
>>>>>>> c8ae9812
    pretrain_task_manager = PretrainTaskManager(args.verbosity, include_path=args.include_path)

    utils.eval_logger.info(f"Selected Tasks: {[task for task in task_list]}")

    # Only check for OpenAI API keys if at least one task requires an annotator model
    # TODO: Should we just skip the evaluation that requires the annotator model if the annotator model is not set or fail completely?
    if args.annotator_model in LIST_OPENAI_MODELS and any(
        task_manager.requires_annotator_model(task) for task in task_list
    ):
        if not os.getenv("OPENAI_API_KEY"):
            raise ValueError(
                f"Please set OPENAI_API_KEY to allow usage of {args.annotator_model}"
                f"to evaluate the following tasks: {[task for task in task_list if task_manager.requires_annotator_model(task)]}"
            )

    # Check if any task is not in either task manager
    if any(task not in task_manager.tasks and task not in pretrain_task_manager.all_tasks for task in task_list):
        raise ValueError(
            f"The following tasks could not be found: {[task for task in task_list if task not in task_manager.tasks and task not in pretrain_task_manager.all_tasks]}"
        )

    # Initialize model
    try:
        lm = initialize_model(args.model, args.model_args, batch_size=args.batch_size)
    except Exception as e:
        utils.eval_logger.error(f"Failed to initialize model: {str(e)}")
        sys.exit(1)

    # Log experiment configuration
    if evaluation_tracker is not None:
        evaluation_tracker.general_config_tracker.log_experiment_args(
            model_source=args.model,
            model_args=args.model_args,
            system_instruction=args.system_instruction,
            chat_template=lm.chat_template(args.apply_chat_template),
            fewshot_as_multiturn=args.fewshot_as_multiturn,
        )

    # Initialize logging and environment
    eval_logger = utils.eval_logger
    eval_logger.setLevel(getattr(logging, f"{args.verbosity}"))
    os.environ["TOKENIZERS_PARALLELISM"] = "false"

    # Setup wandb logging if requested
    wandb_logger = None
    if args.wandb_args:
        wandb_logger = WandbLogger(**simple_parse_args_string(args.wandb_args))

    # Run evaluation
    results = evaluate(
        lm=lm,
        task_manager=task_manager,
        pretrain_task_manager=pretrain_task_manager,
        task_list=task_list,
        batch_sizes_list=batch_sizes_list,
        verbosity=args.verbosity,
        args=args,
    )

    # Add metadata to results
    if lm.rank == 0:
        add_results_metadata(results, batch_sizes_list, args, lm)
        handle_evaluation_output(results, args, evaluation_tracker, wandb_logger)

    if dist.is_initialized():
        dist.destroy_process_group()


def setup_evaluation_tracker(output_path: str, use_database: bool) -> DCEvaluationTracker:
    """
    This function initializes a DCEvaluationTracker instance with the specified
    configuration for either file-based or database storage of evaluation results.

    Args:
        output_path (str): The file system path where evaluation results will be saved.
            For file-based storage, this will be the directory path. For database
            storage, this could be the connection string or database path.
        use_database (bool): If True, uses database storage for results.
            If False, uses file-based storage.

    Returns:
        DCEvaluationTracker: A configured instance of the evaluation tracker
            ready to record and manage DCF evaluation results
    """
    return DCEvaluationTracker(output_path, use_database)


def initialize_model(
    model: Union[str, LM],
    model_args: Optional[str] = None,
    device: Optional[str] = None,
    batch_size: Optional[int] = None,
) -> LM:
    """
    Initialize the language model based on provided configuration.

    Args:
        model (Union[str, LM]):
            Either a string identifier for the model to load from registry,
            or an already instantiated LM object.
        model_args (Optional[str], optional):
            Additional arguments for model initialization as a string.
            Only used if model is provided as a string. Defaults to None.
        device (Optional[str], optional):
            Device to load the model on (e.g., 'cuda', 'cpu'). Defaults to None.

    Returns:
        LM:
            Initialized language model instance with configured parameters
            and a sanitized model identifier.
    """
    if isinstance(model, str):
        if model_args is None:
            model_args = ""

        config = {
            "device": device,
        }

        if "batch_size" not in model_args:
            if batch_size is not None:
                model_args += f",batch_size={batch_size}"

        lm = lm_eval.api.registry.get_model(model).create_from_arg_string(
            model_args,
            config,
        )
    else:
        lm = model

    lm.model_identifier = sanitize_model_name(f"model_{model}_model_args_{model_args}")
    return lm


def add_results_metadata(results: Dict, batch_sizes_list: List[int], args: argparse.Namespace, lm: LM) -> None:
    """
    Add metadata and configuration to results.

    Args:
        results (Dict):
            Dictionary of evaluation results to be augmented with metadata.
            The function will modify this dictionary in-place to add
            configuration and runtime information.
        batch_sizes_list (List[int]):
            List of batch sizes for each task.
        args (argparse.Namespace):
            Command line arguments containing runtime configuration
            and parameters used during evaluation.
        lm (LM):
            Language model instance, used to extract model-specific
            configuration and parameters.

    Returns:
        None:
            The function modifies the results dictionary in-place.
    """
    results["config"] = {
        "model": (
            args.model
            if isinstance(args.model, str)
            else args.model.config._name_or_path
            if hasattr(args.model, "config")
            else type(args.model).__name__
        ),
        "model_args": args.model_args,
        "tasks": args.tasks,
        "batch_sizes": batch_sizes_list,
        "device": args.device,
        "use_cache": args.use_cache,
        "limit": args.limit,
        "annotator_model": args.annotator_model,
        # "bootstrap_iters": args.bootstrap_iters,
        "gen_kwargs": args.gen_kwargs,
        "random_seed": args.seed[0],
        "numpy_seed": args.seed[1],
        "torch_seed": args.seed[2],
        "fewshot_seed": args.seed[3],
    }

    if isinstance(lm, lm_eval.models.huggingface.HFLM):
        results["config"].update(lm.get_model_info())

    results["git_hash"] = get_git_commit_hash()
    results["date"] = time.time()
    add_env_info(results)
    add_tokenizer_info(results, lm)


def handle_evaluation_output(
    results: Dict,
    args: argparse.Namespace,
    evaluation_tracker: EvaluationTracker,
    wandb_logger: Optional[WandbLogger] = None,
) -> None:
    """
    Handle evaluation output, including logging and saving results.

    Args:
        results (Dict):
            Dictionary containing evaluation results for different tasks.
            Expected to map task names to their respective metric dictionaries.
        args (argparse.Namespace):
            Command line arguments containing configuration settings like
            output paths and logging preferences.
        evaluation_tracker (EvaluationTracker):
            Tracker object that maintains state and history of evaluation runs,
            used for metrics aggregation and progress monitoring.
        wandb_logger (Optional[WandbLogger], optional):
            Weights & Biases logger instance for experiment tracking and
            visualization. If None, W&B logging is disabled. Defaults to None.

    Returns:
        None:
            Function handles outputs via side effects (logging, saving files)
            rather than returning values.
    """
    if args.log_samples:
        samples = results.pop("samples")

    dumped = json.dumps(results, indent=2, default=handle_non_serializable, ensure_ascii=False)
    if args.show_config:
        print(dumped)

    batch_sizes = ",".join(map(str, results["config"]["batch_sizes"]))

    if wandb_logger:
        try:
            wandb_logger.post_init(results)
            wandb_logger.log_eval_result()
            if args.log_samples:
                wandb_logger.log_eval_samples(samples)
        except Exception as e:
            utils.eval_logger.info(f"Logging to Weights and Biases failed due to {e}")

    evaluation_tracker.save_results_aggregated(results=results, samples=samples if args.log_samples else None)
    if args.use_database and not args.debug:
        evaluation_tracker.update_evalresults_db(
            results,
            model_id=args.model_id,
            model_source=args.model,
            model_name=args.model_name,
            creation_location=args.creation_location,
            created_by=args.created_by,
            is_external=args.is_external_model,
        )

    if args.log_samples:
        for task_name, config in results["configs"].items():
            evaluation_tracker.save_results_samples(task_name=task_name, samples=samples[task_name])

    utils.eval_logger.info(
        f"Eval arugments: {args.model} ({args.model_args}), gen_kwargs: ({args.gen_kwargs}), "
        f"limit: {args.limit}, num_fewshot: {args.num_fewshot}, annotator_model: {args.annotator_model}, "
        f"batch_size: {args.batch_size}{f' ({batch_sizes})' if batch_sizes else ''}"
    )

    if wandb_logger:
        wandb_logger.run.finish()


if __name__ == "__main__":
    cli_evaluate()<|MERGE_RESOLUTION|>--- conflicted
+++ resolved
@@ -325,7 +325,6 @@
         args.model_args = update_model_args_with_name(args.model_args or "", model_name)
 
     # Initialize tasks
-<<<<<<< HEAD
     if args.annotator_model in LIST_OPENAI_MODELS:
         if not os.getenv("OPENAI_API_KEY"):
             raise ValueError("Please set OPENAI_API_KEY")
@@ -333,9 +332,6 @@
     task_manager = InstructTaskManager(
         annotator_model=args.annotator_model, debug=args.debug, seed=args.seed, task_list=task_list
     )
-=======
-    task_manager = InstructTaskManager(annotator_model=args.annotator_model, debug=args.debug, seed=args.seed)
->>>>>>> c8ae9812
     pretrain_task_manager = PretrainTaskManager(args.verbosity, include_path=args.include_path)
 
     utils.eval_logger.info(f"Selected Tasks: {[task for task in task_list]}")
@@ -496,9 +492,7 @@
         "model": (
             args.model
             if isinstance(args.model, str)
-            else args.model.config._name_or_path
-            if hasattr(args.model, "config")
-            else type(args.model).__name__
+            else args.model.config._name_or_path if hasattr(args.model, "config") else type(args.model).__name__
         ),
         "model_args": args.model_args,
         "tasks": args.tasks,
