--- conflicted
+++ resolved
@@ -69,7 +69,6 @@
 |             |         |                                         | complete (pass@1)             | 41.9        | 40.5             |                                     |
 |             |         | Qwen/Qwen2.5-7B-Instruct                | instruct (pass@1)             | 35.2        | 37.6             |                                     |
 |             |         |                                         | complete (pass@1)             | 46.7        | 46.1             |                                     |
-<<<<<<< HEAD
 | MultiPL-E| Marianna| Qwen/CodeQwen1.5-7B-Chat              | java (pass@1)             | 64.0       | 61.04          |  [Big Code Leaderboard](https://huggingface.co/spaces/bigcode/bigcode-models-leaderboard)                                     |
 |             |       |                                         | cpp (pass@1)             | 67.85        | 61.0             |   [Big Code Leaderboard](https://huggingface.co/spaces/bigcode/bigcode-models-leaderboard)                                    |
 |             |         |                                         | cs (pass@1)             | 52.6        | 52.2             |    [Big Code Leaderboard](https://huggingface.co/spaces/bigcode/bigcode-models-leaderboard)                                   |
@@ -77,9 +76,7 @@
 |             |         |                                         | sh (pass@1)             | 37.0       | 39.2             |    [Qwen2.5-Coder Technical Report](https://arxiv.org/pdf/2409.12186) (Table 17)
 |             |         |                                         | ts (pass@1)             | 73.0       | 71.7             |           [Qwen2.5-Coder Technical Report](https://arxiv.org/pdf/2409.12186) (Table 17)                          |
 |             |         |                                         | js (pass@1)             | 69.5        | 75.2            |           [Qwen2.5-Coder Technical Report](https://arxiv.org/pdf/2409.12186) (Table 17)                          |                                 |
-=======
 | CRUXEval| Marianna| Qwen/Qwen2.5-Coder-7B-Instruct              | Input-CoT (pass@1)             | 66.2       | 65.8         |  [Qwen2.5-Coder Technical Report](https://arxiv.org/pdf/2409.12186) (Table 18)                                     |
 | CRUXEval| |               | Output-CoT (pass@1)             | 66.7      | 65.9         |                                     |
 | CRUXEval| | Qwen/Qwen2.5-Coder-3B-Instruct              | Input-CoT (pass@1)             | 53.4      | 53.2          |                                    |
-| CRUXEval| |               | Output-CoT (pass@1)             | 53.3      | 56.0         |                                     |
->>>>>>> 497da092
+| CRUXEval| |               | Output-CoT (pass@1)             | 53.3      | 56.0         |                                     |